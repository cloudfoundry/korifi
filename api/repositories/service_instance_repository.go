--- conflicted
+++ resolved
@@ -15,11 +15,8 @@
 	corev1 "k8s.io/api/core/v1"
 	k8serrors "k8s.io/apimachinery/pkg/api/errors"
 	metav1 "k8s.io/apimachinery/pkg/apis/meta/v1"
-<<<<<<< HEAD
+	"k8s.io/apimachinery/pkg/labels"
 	"k8s.io/apimachinery/pkg/runtime"
-=======
-	"k8s.io/apimachinery/pkg/labels"
->>>>>>> b71b8866
 	"sigs.k8s.io/controller-runtime/pkg/client"
 	"sigs.k8s.io/controller-runtime/pkg/controller/controllerutil"
 )
@@ -84,16 +81,10 @@
 }
 
 type ListServiceInstanceMessage struct {
-<<<<<<< HEAD
-	Names          []string
-	SpaceGuids     []string
-	LabelSelectors []string
-=======
 	Names         []string
 	SpaceGUIDs    []string
 	GUIDs         []string
 	LabelSelector string
->>>>>>> b71b8866
 }
 
 type DeleteServiceInstanceMessage struct {
@@ -111,14 +102,9 @@
 	PlanGUID    string
 	Labels      map[string]string
 	Annotations map[string]string
-<<<<<<< HEAD
-	CreatedAt   string
-	UpdatedAt   string
-	Parameters  map[string]any
-=======
 	CreatedAt   time.Time
 	UpdatedAt   *time.Time
->>>>>>> b71b8866
+	Parameters  map[string]any
 }
 
 func (r *ServiceInstanceRepo) CreateServiceInstance(ctx context.Context, authInfo authorization.Info, message CreateServiceInstanceMessage) (ServiceInstanceRecord, error) {
@@ -327,10 +313,7 @@
 	return instance, nil
 }
 
-<<<<<<< HEAD
 func cfServiceInstanceToServiceInstanceRecord(cfServiceInstance korifiv1alpha1.CFServiceInstance) (ServiceInstanceRecord, error) {
-	updatedAtTime, _ := getTimeLastUpdatedTimestamp(&cfServiceInstance.ObjectMeta)
-
 	parameters := map[string]any{}
 	if cfServiceInstance.Spec.Parameters != nil {
 		err := json.Unmarshal(cfServiceInstance.Spec.Parameters.Raw, &parameters)
@@ -338,10 +321,6 @@
 			return ServiceInstanceRecord{}, fmt.Errorf("failed to unmarshal service parameters: %w", err)
 		}
 	}
-
-=======
-func cfServiceInstanceToServiceInstanceRecord(cfServiceInstance korifiv1alpha1.CFServiceInstance) ServiceInstanceRecord {
->>>>>>> b71b8866
 	return ServiceInstanceRecord{
 		Name:        cfServiceInstance.Spec.DisplayName,
 		GUID:        cfServiceInstance.Name,
@@ -352,16 +331,10 @@
 		PlanGUID:    cfServiceInstance.Spec.ServicePlanGUID,
 		Labels:      cfServiceInstance.Labels,
 		Annotations: cfServiceInstance.Annotations,
-<<<<<<< HEAD
-		CreatedAt:   cfServiceInstance.CreationTimestamp.UTC().Format(TimestampFormat),
-		UpdatedAt:   updatedAtTime,
+		CreatedAt:   cfServiceInstance.CreationTimestamp.Time,
+		UpdatedAt:   getLastUpdatedTime(&cfServiceInstance),
 		Parameters:  parameters,
 	}, nil
-=======
-		CreatedAt:   cfServiceInstance.CreationTimestamp.Time,
-		UpdatedAt:   getLastUpdatedTime(&cfServiceInstance),
-	}
->>>>>>> b71b8866
 }
 
 func cfServiceInstanceToSecret(cfServiceInstance korifiv1alpha1.CFServiceInstance) corev1.Secret {
@@ -385,28 +358,7 @@
 	}
 }
 
-<<<<<<< HEAD
-func applyServiceInstanceListFilter(serviceInstanceList []korifiv1alpha1.CFServiceInstance, message ListServiceInstanceMessage) []korifiv1alpha1.CFServiceInstance {
-	if len(message.Names) == 0 && len(message.SpaceGuids) == 0 {
-		return serviceInstanceList
-	}
-
-	var filtered []korifiv1alpha1.CFServiceInstance
-	for _, serviceInstance := range serviceInstanceList {
-		if matchesFilter(serviceInstance.Spec.DisplayName, message.Names) &&
-			matchesFilter(serviceInstance.Namespace, message.SpaceGuids) &&
-			labelsFilters(serviceInstance.Labels, message.LabelSelectors) {
-			filtered = append(filtered, serviceInstance)
-		}
-	}
-
-	return filtered
-}
-
 func returnServiceInstanceList(serviceInstanceList []korifiv1alpha1.CFServiceInstance) ([]ServiceInstanceRecord, error) {
-=======
-func returnServiceInstanceList(serviceInstanceList []korifiv1alpha1.CFServiceInstance) []ServiceInstanceRecord {
->>>>>>> b71b8866
 	serviceInstanceRecords := make([]ServiceInstanceRecord, 0, len(serviceInstanceList))
 
 	for _, serviceInstance := range serviceInstanceList {
