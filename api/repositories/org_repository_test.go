--- conflicted
+++ resolved
@@ -134,20 +134,10 @@
 				Expect(createErr).NotTo(HaveOccurred())
 
 				Expect(org.Name).To(Equal(orgGUID))
-<<<<<<< HEAD
 				helpers.EnsureValidUUID(org.GUID)
-				createdAt, err := time.Parse(time.RFC3339, org.CreatedAt)
-				Expect(err).NotTo(HaveOccurred())
-				Expect(createdAt).To(BeTemporally("~", time.Now(), 2*time.Second))
-				updatedAt, err := time.Parse(time.RFC3339, org.UpdatedAt)
-				Expect(err).NotTo(HaveOccurred())
-				Expect(updatedAt).To(BeTemporally("~", time.Now(), 2*time.Second))
-=======
-				Expect(org.GUID).To(HavePrefix("cf-org-"))
 				Expect(org.CreatedAt).To(BeTemporally("~", time.Now(), timeCheckThreshold))
 				Expect(org.UpdatedAt).To(PointTo(BeTemporally("~", time.Now(), timeCheckThreshold)))
 				Expect(org.DeletedAt).To(BeNil())
->>>>>>> b71b8866
 				Expect(org.Labels).To(Equal(map[string]string{"test-label-key": "test-label-val"}))
 				Expect(org.Annotations).To(Equal(map[string]string{"test-annotation-key": "test-annotation-val"}))
 			})
