--- conflicted
+++ resolved
@@ -274,13 +274,9 @@
 			It("creates a new CFServiceBinding resource and returns a record", func() {
 				Expect(createErr).NotTo(HaveOccurred())
 
-<<<<<<< HEAD
 				Expect(serviceBindingRecord.GUID).NotTo(BeEmpty())
 				Expect(serviceBindingRecord.Type).To(Equal(korifiv1alpha1.CFServiceBindingTypeApp))
-=======
 				Expect(serviceBindingRecord.GUID).To(matchers.BeValidUUID())
-				Expect(serviceBindingRecord.Type).To(Equal("app"))
->>>>>>> cd3252c2
 				Expect(serviceBindingRecord.Name).To(BeNil())
 				Expect(serviceBindingRecord.AppGUID).To(Equal(appGUID))
 				Expect(serviceBindingRecord.ServiceInstanceGUID).To(Equal(cfServiceInstance.Name))
@@ -529,21 +525,10 @@
 				})
 			})
 
-<<<<<<< HEAD
 			When("the user is allowed to create CFServiceBindings", func() {
 				BeforeEach(func() {
 					createRoleBinding(ctx, userName, spaceDeveloperRole.Name, space.Name)
 				})
-=======
-				Expect(serviceBindingRecord.GUID).To(matchers.BeValidUUID())
-				Expect(serviceBindingRecord.Type).To(Equal("app"))
-				Expect(serviceBindingRecord.Name).To(BeNil())
-				Expect(serviceBindingRecord.AppGUID).To(Equal(appGUID))
-				Expect(serviceBindingRecord.ServiceInstanceGUID).To(Equal(cfServiceInstance.Name))
-				Expect(serviceBindingRecord.SpaceGUID).To(Equal(space.Name))
-				Expect(serviceBindingRecord.CreatedAt).NotTo(BeZero())
-				Expect(serviceBindingRecord.UpdatedAt).NotTo(BeNil())
->>>>>>> cd3252c2
 
 				It("creates a new CFServiceBinding resource and returns a record", func() {
 					Expect(createErr).NotTo(HaveOccurred())
@@ -587,7 +572,6 @@
 					cfServiceInstance.Name = ""
 				})
 
-<<<<<<< HEAD
 				It("fails the validation", func() {
 
 				})
@@ -653,19 +637,6 @@
 							AppRef: corev1.LocalObjectReference{
 								Name: appGUID,
 							},
-=======
-				Expect(serviceBinding.Labels).To(HaveKeyWithValue("servicebinding.io/provisioned-service", "true"))
-				Expect(serviceBinding.Spec).To(Equal(
-					korifiv1alpha1.CFServiceBindingSpec{
-						DisplayName: nil,
-						Service: corev1.ObjectReference{
-							Kind:       "CFServiceInstance",
-							APIVersion: korifiv1alpha1.SchemeGroupVersion.Identifier(),
-							Name:       cfServiceInstance.Name,
-						},
-						AppRef: corev1.LocalObjectReference{
-							Name: appGUID,
->>>>>>> cd3252c2
 						},
 					))
 				})
