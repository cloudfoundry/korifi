--- conflicted
+++ resolved
@@ -44,14 +44,9 @@
 type BuildRecord struct {
 	GUID            string
 	State           string
-<<<<<<< HEAD
-	CreatedAt       string
-	UpdatedAt       string
-	CreatedBy       BuildCreatedBy
-=======
 	CreatedAt       time.Time
 	UpdatedAt       *time.Time
->>>>>>> b71b8866
+	CreatedBy       BuildCreatedBy
 	StagingErrorMsg string
 	StagingMemoryMB int
 	StagingDiskMB   int
@@ -172,28 +167,17 @@
 	return toReturn, nil
 }
 
-<<<<<<< HEAD
 func (b *BuildRepo) cfBuildToBuildRecord(authInfo authorization.Info, cfBuild korifiv1alpha1.CFBuild) BuildRecord {
-	updatedAtTime, _ := getTimeLastUpdatedTimestamp(&cfBuild.ObjectMeta)
-
 	toReturn := BuildRecord{
 		GUID:      cfBuild.Name,
 		State:     BuildStateStaging,
-		CreatedAt: cfBuild.CreationTimestamp.UTC().Format(TimestampFormat),
-		UpdatedAt: updatedAtTime,
+		CreatedAt: cfBuild.CreationTimestamp.Time,
+		UpdatedAt: getLastUpdatedTime(&cfBuild),
 		CreatedBy: BuildCreatedBy{
 			GUID:  authInfo.UserId(),
 			Name:  authInfo.UserName(),
 			Email: authInfo.Email(),
 		},
-=======
-func (b *BuildRepo) cfBuildToBuildRecord(cfBuild korifiv1alpha1.CFBuild) BuildRecord {
-	toReturn := BuildRecord{
-		GUID:            cfBuild.Name,
-		State:           BuildStateStaging,
-		CreatedAt:       cfBuild.CreationTimestamp.Time,
-		UpdatedAt:       getLastUpdatedTime(&cfBuild),
->>>>>>> b71b8866
 		StagingErrorMsg: "",
 		StagingMemoryMB: cfBuild.Spec.StagingMemoryMB,
 		StagingDiskMB:   cfBuild.Spec.StagingDiskMB,
