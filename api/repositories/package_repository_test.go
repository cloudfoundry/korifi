--- conflicted
+++ resolved
@@ -30,14 +30,7 @@
 
 	BeforeEach(func() {
 		ctx = context.Background()
-<<<<<<< HEAD
-		packageRepo = repositories.NewPackageRepo(k8sClient, userClientFactory)
-=======
 		packageRepo = repositories.NewPackageRepo(k8sClient, namespaceRetriever, userClientFactory)
-
-		rootNs := &corev1.Namespace{ObjectMeta: metav1.ObjectMeta{Name: rootNamespace}}
-		Expect(k8sClient.Create(ctx, rootNs)).To(Succeed())
->>>>>>> 457c8c0d
 		org = createOrgAnchorAndNamespace(ctx, rootNamespace, prefixedGUID("org"))
 	})
 
