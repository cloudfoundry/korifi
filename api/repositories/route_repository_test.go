package repositories_test

import (
	"context"
	"time"

	. "code.cloudfoundry.org/cf-k8s-controllers/api/repositories"
	networkingv1alpha1 "code.cloudfoundry.org/cf-k8s-controllers/controllers/apis/networking/v1alpha1"

	. "github.com/onsi/ginkgo/v2"
	. "github.com/onsi/gomega"
	. "github.com/onsi/gomega/gstruct"
	corev1 "k8s.io/api/core/v1"
	metav1 "k8s.io/apimachinery/pkg/apis/meta/v1"
	"k8s.io/apimachinery/pkg/types"
	"sigs.k8s.io/controller-runtime/pkg/client"
)

var _ = Describe("RouteRepository", func() {
	const domainName = "my-domain-name"

	var (
		testCtx       context.Context
		testNamespace string
		route1GUID    string
		route2GUID    string
		domainGUID    string
		routeRepo     *RouteRepo
	)

	validateRoute := func(route RouteRecord, expectedRoute *networkingv1alpha1.CFRoute) {
		By("returning a routeRecord in the list for one of the created CRs", func() {
			Expect(route.GUID).To(Equal(expectedRoute.Name))
			Expect(route.Host).To(Equal(expectedRoute.Spec.Host))
			Expect(route.SpaceGUID).To(Equal(expectedRoute.Namespace))
			Expect(route.Path).To(Equal(expectedRoute.Spec.Path))
			Expect(route.Protocol).To(Equal(string(expectedRoute.Spec.Protocol)))
			Expect(route.Domain).To(Equal(DomainRecord{GUID: domainGUID}))

			Expect(route.Destinations).To(Equal([]DestinationRecord{
				{
					GUID:        expectedRoute.Spec.Destinations[0].GUID,
					AppGUID:     expectedRoute.Spec.Destinations[0].AppRef.Name,
					Port:        expectedRoute.Spec.Destinations[0].Port,
					ProcessType: expectedRoute.Spec.Destinations[0].ProcessType,
					Protocol:    expectedRoute.Spec.Destinations[0].Protocol,
				},
			}))

			validateTimestamp(route.CreatedAt, timeCheckThreshold*time.Second)
			validateTimestamp(route.UpdatedAt, timeCheckThreshold*time.Second)
		})
	}

	BeforeEach(func() {
		testCtx = context.Background()
		testNamespace = generateGUID()
		route1GUID = generateGUID()
		route2GUID = generateGUID()
		domainGUID = generateGUID()
		routeRepo = NewRouteRepo(k8sClient, namespaceRetriever, userClientFactory)

		Expect(k8sClient.Create(testCtx, &corev1.Namespace{ObjectMeta: metav1.ObjectMeta{Name: testNamespace}})).To(Succeed())

		cfDomain := &networkingv1alpha1.CFDomain{
			ObjectMeta: metav1.ObjectMeta{
				Name:      domainGUID,
				Namespace: testNamespace,
			},
			Spec: networkingv1alpha1.CFDomainSpec{
				Name: domainName,
			},
		}
		Expect(k8sClient.Create(testCtx, cfDomain)).To(Succeed())
	})

	AfterEach(func() {
		Expect(k8sClient.Delete(testCtx, &networkingv1alpha1.CFDomain{
			ObjectMeta: metav1.ObjectMeta{Name: domainGUID, Namespace: testNamespace},
		})).To(Succeed())

		Expect(k8sClient.Delete(testCtx, &corev1.Namespace{
			ObjectMeta: metav1.ObjectMeta{Name: testNamespace},
		})).To(Succeed())
	})

	Describe("GetRoute", func() {
		var (
			cfRoute1 *networkingv1alpha1.CFRoute
			cfRoute2 *networkingv1alpha1.CFRoute
			route    RouteRecord
			getErr   error
		)

		BeforeEach(func() {
			cfRoute1 = &networkingv1alpha1.CFRoute{
				ObjectMeta: metav1.ObjectMeta{
					Name:      route1GUID,
					Namespace: testNamespace,
				},
				Spec: networkingv1alpha1.CFRouteSpec{
					Host:     "my-subdomain-1",
					Path:     "",
					Protocol: "http",
					DomainRef: corev1.ObjectReference{
						Name:      domainGUID,
						Namespace: testNamespace,
					},
					Destinations: []networkingv1alpha1.Destination{
						{
							GUID: "destination-guid",
							Port: 8080,
							AppRef: corev1.LocalObjectReference{
								Name: "some-app-guid",
							},
							ProcessType: "web",
							Protocol:    "http1",
						},
					},
				},
			}
			Expect(k8sClient.Create(testCtx, cfRoute1)).To(Succeed())

			cfRoute2 = &networkingv1alpha1.CFRoute{
				ObjectMeta: metav1.ObjectMeta{
					Name:      route2GUID,
					Namespace: testNamespace,
				},
				Spec: networkingv1alpha1.CFRouteSpec{
					Host:     "my-subdomain-2",
					Path:     "",
					Protocol: "http",
					DomainRef: corev1.ObjectReference{
						Name:      domainGUID,
						Namespace: testNamespace,
					},
					Destinations: []networkingv1alpha1.Destination{},
				},
			}
			Expect(k8sClient.Create(testCtx, cfRoute2)).To(Succeed())
		})

		JustBeforeEach(func() {
			route, getErr = routeRepo.GetRoute(testCtx, authInfo, route1GUID)
		})

		AfterEach(func() {
			Expect(k8sClient.Delete(testCtx, cfRoute1)).To(Succeed())
			Expect(k8sClient.Delete(testCtx, cfRoute2)).To(Succeed())
		})

<<<<<<< HEAD
		It("returns a forbidden error for unauthorized users", func() {
			_, err := routeRepo.GetRoute(testCtx, authInfo, route1GUID)
			Expect(err).To(BeAssignableToTypeOf(NewForbiddenError(RouteResourceType, nil)))
		})
=======
		When("authorized in the space", func() {
			BeforeEach(func() {
				createRoleBinding(testCtx, userName, spaceDeveloperRole.Name, testNamespace)
			})

			It("fetches the CFRoute CR we're looking for", func() {
				Expect(getErr).ToNot(HaveOccurred())
>>>>>>> 457c8c0d

		When("the user is a space developer in this space", func() {
			BeforeEach(func() {
				createRoleBinding(testCtx, userName, spaceDeveloperRole.Name, testNamespace)
			})

			When("multiple CFRoute resources exist", func() {
				It("fetches the CFRoute CR we're looking for", func() {
					route, err := routeRepo.GetRoute(testCtx, authInfo, route1GUID)
					Expect(err).ToNot(HaveOccurred())

					Expect(route.GUID).To(Equal(cfRoute1.Name))
					Expect(route.Host).To(Equal(cfRoute1.Spec.Host))
					Expect(route.SpaceGUID).To(Equal(cfRoute1.Namespace))
					Expect(route.Path).To(Equal(cfRoute1.Spec.Path))
					Expect(route.Protocol).To(Equal(string(cfRoute1.Spec.Protocol)))

					By("returning a record with destinations that match the CFRoute CR", func() {
						Expect(route.Destinations).To(HaveLen(len(cfRoute1.Spec.Destinations)), "Route Record Destinations returned was not the correct length")
						destinationRecord := route.Destinations[0]
						Expect(destinationRecord.GUID).To(Equal(cfRoute1.Spec.Destinations[0].GUID))
						Expect(destinationRecord.AppGUID).To(Equal(cfRoute1.Spec.Destinations[0].AppRef.Name))
						Expect(destinationRecord.Port).To(Equal(cfRoute1.Spec.Destinations[0].Port))
						Expect(destinationRecord.ProcessType).To(Equal(cfRoute1.Spec.Destinations[0].ProcessType))
						Expect(destinationRecord.Protocol).To(Equal(cfRoute1.Spec.Destinations[0].Protocol))
					})

					By("returning a record where the CreatedAt and UpdatedAt match the CR creation time", func() {
						validateTimestamp(route.CreatedAt, timeCheckThreshold*time.Second)
						validateTimestamp(route.UpdatedAt, timeCheckThreshold*time.Second)
					})

<<<<<<< HEAD
					Expect(route.Domain).To(Equal(DomainRecord{GUID: domainGUID}))
				})
=======
		When("the user is not authorized in the space", func() {
			It("returns a forbidden error", func() {
				Expect(getErr).To(BeAssignableToTypeOf(ForbiddenError{}))
			})
		})

		When("the CFRoute doesn't exist", func() {
			BeforeEach(func() {
				route1GUID = "non-existent-route-guid"
			})

			It("returns an error", func() {
				Expect(getErr).To(MatchError(NewNotFoundError(RouteResourceType, nil)))
>>>>>>> 457c8c0d
			})

			When("the CFRoute doesn't exist", func() {
				It("returns an error", func() {
					_, err := routeRepo.GetRoute(testCtx, authInfo, "non-existent-route-guid")
					Expect(err).To(MatchError(NewNotFoundError(RouteResourceType, nil)))
				})
			})

			When("multiple CFRoute resources exist across namespaces with the same name", func() {
				var (
					otherNamespaceGUID string
					otherNamespace     *corev1.Namespace

					cfRoute1A *networkingv1alpha1.CFRoute
				)

				BeforeEach(func() {
					// Create second namespace aside from default within which to create a duplicate route
					otherNamespaceGUID = generateGUID()
					otherNamespace = &corev1.Namespace{ObjectMeta: metav1.ObjectMeta{Name: otherNamespaceGUID}}
					Expect(k8sClient.Create(testCtx, otherNamespace)).To(Succeed())

					cfRoute1A = &networkingv1alpha1.CFRoute{
						ObjectMeta: metav1.ObjectMeta{
							Name:      route1GUID,
							Namespace: otherNamespaceGUID,
						},
						Spec: networkingv1alpha1.CFRouteSpec{
							Host:     "my-subdomain-1",
							Path:     "",
							Protocol: "http",
							DomainRef: corev1.ObjectReference{
								Name:      domainGUID,
								Namespace: otherNamespaceGUID,
							},
						},
					}
					Expect(k8sClient.Create(testCtx, cfRoute1A)).To(Succeed())
				})

				AfterEach(func() {
					Expect(k8sClient.Delete(testCtx, cfRoute1A)).To(Succeed())
					Expect(k8sClient.Delete(testCtx, otherNamespace)).To(Succeed())
				})

				It("returns an error", func() {
					// Looks like we can continue doing state-based setup for the time being
					// Assumption: when unit testing, we can ignore webhooks that might turn the uniqueness constraint into a race condition
					// If assumption is invalidated, we can implement the setup by mocking a fake client to return the non-unique ids

<<<<<<< HEAD
					_, err := routeRepo.GetRoute(testCtx, authInfo, route1GUID)
					Expect(err).To(MatchError("duplicate route GUID exists"))
				})
=======
				Expect(getErr).To(MatchError(ContainSubstring("get-route duplicate records exist")))
>>>>>>> 457c8c0d
			})
		})
	})

	Describe("GetRouteList", Serial, func() {
		When("multiple CFRoutes exist", func() {
			var (
				cfRoute1 *networkingv1alpha1.CFRoute
				cfRoute2 *networkingv1alpha1.CFRoute
			)

			BeforeEach(func() {
				cfRoute1 = &networkingv1alpha1.CFRoute{
					ObjectMeta: metav1.ObjectMeta{
						Name:      route1GUID,
						Namespace: testNamespace,
					},
					Spec: networkingv1alpha1.CFRouteSpec{
						Host:     "my-subdomain-1",
						Path:     "",
						Protocol: "http",
						DomainRef: corev1.ObjectReference{
							Name:      domainGUID,
							Namespace: testNamespace,
						},
						Destinations: []networkingv1alpha1.Destination{
							{
								GUID: "destination-guid",
								Port: 8080,
								AppRef: corev1.LocalObjectReference{
									Name: "some-app-guid",
								},
								ProcessType: "web",
								Protocol:    "http1",
							},
						},
					},
				}
				Expect(k8sClient.Create(testCtx, cfRoute1)).To(Succeed())

				cfRoute2 = &networkingv1alpha1.CFRoute{
					ObjectMeta: metav1.ObjectMeta{
						Name:      route2GUID,
						Namespace: testNamespace,
					},
					Spec: networkingv1alpha1.CFRouteSpec{
						Host:     "my-subdomain-2",
						Path:     "/some/path",
						Protocol: "http",
						DomainRef: corev1.ObjectReference{
							Name:      domainGUID,
							Namespace: testNamespace,
						},
						Destinations: []networkingv1alpha1.Destination{
							{
								GUID: "destination-guid-2",
								Port: 8080,
								AppRef: corev1.LocalObjectReference{
									Name: "some-app-guid-2",
								},
								ProcessType: "web",
								Protocol:    "http1",
							},
						},
					},
				}
				Expect(k8sClient.Create(testCtx, cfRoute2)).To(Succeed())
			})

			AfterEach(func() {
				Expect(k8sClient.Delete(testCtx, cfRoute1)).To(Succeed())
				Expect(k8sClient.Delete(testCtx, cfRoute2)).To(Succeed())
			})

			When("filters are not provided", func() {
				It("eventually returns a list of routeRecords for each CFRoute CR", func() {
					routeRecords, err := routeRepo.ListRoutes(testCtx, authInfo, ListRoutesMessage{})
					Expect(err).NotTo(HaveOccurred())
					Expect(routeRecords).To(ContainElements(
						MatchFields(IgnoreExtras, Fields{"GUID": Equal(cfRoute1.Name)}),
						MatchFields(IgnoreExtras, Fields{"GUID": Equal(cfRoute2.Name)}),
					))

					var route1, route2 RouteRecord
					for _, routeRecord := range routeRecords {
						switch routeRecord.GUID {
						case cfRoute1.Name:
							route1 = routeRecord
						case cfRoute2.Name:
							route2 = routeRecord
						default:
						}
					}

					Expect(route1).NotTo(BeZero())
					Expect(route2).NotTo(BeZero())

					validateRoute(route1, cfRoute1)
					validateRoute(route2, cfRoute2)
				})
			})

			When("filters are provided", func() {
				var routeRecords []RouteRecord
				var message ListRoutesMessage

				JustBeforeEach(func() {
					Eventually(func() []RouteRecord {
						var err error
						routeRecords, err = routeRepo.ListRoutes(testCtx, authInfo, message)
						Expect(err).NotTo(HaveOccurred())
						return routeRecords
					}, timeCheckThreshold*time.Second).ShouldNot(BeEmpty())
				})

				When("space_guid filters are provided", func() {
					BeforeEach(func() {
						message = ListRoutesMessage{SpaceGUIDs: []string{testNamespace}}
					})
					It("eventually returns a list of routeRecords for each CFRoute CR", func() {
						Expect(routeRecords).To(HaveLen(2))
					})
				})

				When("domain_guid filters are provided", func() {
					BeforeEach(func() {
						message = ListRoutesMessage{DomainGUIDs: []string{domainGUID}}
					})
					It("eventually returns a list of routeRecords for each CFRoute CR", func() {
						Expect(routeRecords).To(HaveLen(2))
					})
				})

				When("host filters are provided", func() {
					BeforeEach(func() {
						message = ListRoutesMessage{Hosts: []string{"my-subdomain-1"}}
					})
					It("eventually returns a list of routeRecords for one of the CFRoute CRs", func() {
						Expect(routeRecords).To(HaveLen(1))
					})
				})

				When("path filters are provided", func() {
					BeforeEach(func() {
						message = ListRoutesMessage{Paths: []string{"/some/path"}}
					})
					It("eventually returns a list of routeRecords for one of the CFRoute CRs", func() {
						Expect(routeRecords).To(HaveLen(1))
						Expect(routeRecords[0].Path).To(Equal("/some/path"))
					})
				})

				When("an empty path filter is provided", func() {
					BeforeEach(func() {
						message = ListRoutesMessage{Paths: []string{""}}
					})
					It("eventually returns a list of routeRecords for one of the CFRoute CRs", func() {
						Expect(routeRecords).To(HaveLen(1))
						Expect(routeRecords[0].Path).To(Equal(""))
					})
				})

				When("app_guid filters are provided", func() {
					BeforeEach(func() {
						message = ListRoutesMessage{AppGUIDs: []string{"some-app-guid"}}
					})
					It("eventually returns a list of routeRecords for each CFRoute CR", func() {
						route1 := routeRecords[0]

						Expect(route1).NotTo(BeZero())
						validateRoute(route1, cfRoute1)
					})
				})
			})

			When("non-matching space_guid filters are provided", func() {
				It("eventually returns a list of routeRecords for each CFRoute CR", func() {
					message := ListRoutesMessage{SpaceGUIDs: []string{"something-not-matching"}}
					routeRecords, err := routeRepo.ListRoutes(testCtx, authInfo, message)
					Expect(err).ToNot(HaveOccurred())
					Expect(routeRecords).To(BeEmpty())
				})
			})

			When("non-matching domain_guid filters are provided", func() {
				It("eventually returns a list of routeRecords for each CFRoute CR", func() {
					message := ListRoutesMessage{DomainGUIDs: []string{"something-not-matching"}}
					routeRecords, err := routeRepo.ListRoutes(testCtx, authInfo, message)
					Expect(err).ToNot(HaveOccurred())
					Expect(routeRecords).To(BeEmpty())
				})
			})
		})

		When("no CFRoutes exist", Serial, func() {
			It("returns an empty list and no error", func() {
				Eventually(func() []RouteRecord {
					routeRecords, err := routeRepo.ListRoutes(testCtx, authInfo, ListRoutesMessage{})
					Expect(err).ToNot(HaveOccurred())
					return routeRecords
				}, timeCheckThreshold*time.Second).Should(BeEmpty())
			})
		})
	})

	Describe("GetRoutesForApp", func() {
		var (
			appGUID  string
			cfRoute1 *networkingv1alpha1.CFRoute
			cfRoute2 *networkingv1alpha1.CFRoute
		)

		BeforeEach(func() {
			appGUID = generateGUID()

			cfRoute1 = &networkingv1alpha1.CFRoute{
				ObjectMeta: metav1.ObjectMeta{
					Name:      route1GUID,
					Namespace: testNamespace,
				},
				Spec: networkingv1alpha1.CFRouteSpec{
					Host:     "my-subdomain-1",
					Path:     "",
					Protocol: "http",
					DomainRef: corev1.ObjectReference{
						Name:      domainGUID,
						Namespace: testNamespace,
					},
					Destinations: []networkingv1alpha1.Destination{
						{
							GUID: "destination-guid",
							Port: 8080,
							AppRef: corev1.LocalObjectReference{
								Name: appGUID,
							},
							ProcessType: "web",
							Protocol:    "http1",
						},
					},
				},
			}
			Expect(k8sClient.Create(testCtx, cfRoute1)).To(Succeed())

			cfRoute2 = &networkingv1alpha1.CFRoute{
				ObjectMeta: metav1.ObjectMeta{
					Name:      route2GUID,
					Namespace: testNamespace,
				},
				Spec: networkingv1alpha1.CFRouteSpec{
					Host:     "my-subdomain-2",
					Path:     "",
					Protocol: "http",
					DomainRef: corev1.ObjectReference{
						Name:      domainGUID,
						Namespace: testNamespace,
					},
					Destinations: []networkingv1alpha1.Destination{},
				},
			}
			Expect(k8sClient.Create(testCtx, cfRoute2)).To(Succeed())
		})

		AfterEach(func() {
			Expect(k8sClient.Delete(testCtx, cfRoute1)).To(Succeed())
			Expect(k8sClient.Delete(testCtx, cfRoute2)).To(Succeed())
		})

		When("multiple CFRoutes exist", func() {
			It("eventually returns a list of routeRecords for each CFRoute CR", func() {
				var routeRecords []RouteRecord
				Eventually(func() int {
					var err error
					routeRecords, err = routeRepo.ListRoutesForApp(testCtx, authInfo, appGUID, testNamespace)
					Expect(err).NotTo(HaveOccurred())
					return len(routeRecords)
				}, timeCheckThreshold*time.Second).Should(Equal(1), "returned records count should equal number of created CRs with destinations to the App")

				By("returning a routeRecord in the list for one of the created CRs", func() {
					var route RouteRecord
					var found bool
					for _, routeRecord := range routeRecords {
						if routeRecord.GUID == cfRoute1.Name {
							found = true
							route = routeRecord
							break
						}
					}
					Expect(found).To(BeTrue(), "could not find matching record")

					By("returning a record with metadata fields from the CFRoute CR", func() {
						Expect(route.GUID).To(Equal(cfRoute1.Name))
						Expect(route.Host).To(Equal(cfRoute1.Spec.Host))
						Expect(route.SpaceGUID).To(Equal(cfRoute1.Namespace))
					})

					By("returning a record with spec fields from the CFRoute CR", func() {
						Expect(route.Path).To(Equal(cfRoute1.Spec.Path))
						Expect(route.Protocol).To(Equal(string(cfRoute1.Spec.Protocol)))
						Expect(route.Domain.GUID).To(Equal(cfRoute1.Spec.DomainRef.Name))
					})

					By("returning a record with destinations that match the CFRoute CR", func() {
						Expect(len(route.Destinations)).To(Equal(len(cfRoute1.Spec.Destinations)), "Route Record Destinations returned was not the correct length")
						destinationRecord := route.Destinations[0]
						Expect(destinationRecord.GUID).To(Equal(cfRoute1.Spec.Destinations[0].GUID))
						Expect(destinationRecord.AppGUID).To(Equal(cfRoute1.Spec.Destinations[0].AppRef.Name))
						Expect(destinationRecord.Port).To(Equal(cfRoute1.Spec.Destinations[0].Port))
						Expect(destinationRecord.ProcessType).To(Equal(cfRoute1.Spec.Destinations[0].ProcessType))
						Expect(destinationRecord.Protocol).To(Equal(cfRoute1.Spec.Destinations[0].Protocol))
					})

					By("returning a record where the CreatedAt and UpdatedAt match the CR creation time", func() {
						validateTimestamp(route.CreatedAt, timeCheckThreshold*time.Second)
						validateTimestamp(route.UpdatedAt, timeCheckThreshold*time.Second)
					})
				})
			})
		})

		When("no CFRoutes exist for the app", func() {
			It("returns an empty list and no error", func() {
				routeRecords, err := routeRepo.ListRoutesForApp(testCtx, authInfo, "i-dont-exist", testNamespace)
				Expect(err).ToNot(HaveOccurred())
				Expect(routeRecords).To(BeEmpty())
			})
		})
	})

	Describe("CreateRoute", func() {
		const (
			testRouteHost = "test-route-host"
			testRoutePath = "/test/route/path"
		)

		When("route does not already exist", func() {
			var (
				createdRouteRecord RouteRecord
				createdRouteErr    error
			)

			BeforeEach(func() {
				createRouteMessage := buildCreateRouteMessage(testRouteHost, testRoutePath, domainGUID, testNamespace, rootNamespace)
				createdRouteRecord, createdRouteErr = routeRepo.CreateRoute(testCtx, authInfo, createRouteMessage)
				Expect(createdRouteErr).NotTo(HaveOccurred())
				route1GUID = createdRouteRecord.GUID
			})

			AfterEach(func() {
				Expect(cleanupRoute(k8sClient, testCtx, route1GUID, testNamespace)).To(Succeed())
			})

			It("creates a new CFRoute CR successfully", func() {
				cfRouteLookupKey := types.NamespacedName{Name: route1GUID, Namespace: testNamespace}
				createdCFRoute := new(networkingv1alpha1.CFRoute)
				Eventually(func() string {
					err := k8sClient.Get(context.Background(), cfRouteLookupKey, createdCFRoute)
					if err != nil {
						return ""
					}
					return createdCFRoute.Name
				}, 10*time.Second, 250*time.Millisecond).Should(Equal(route1GUID))
			})

			It("returns an RouteRecord with matching fields", func() {
				Expect(createdRouteRecord.GUID).To(Equal(route1GUID), "Route GUID in record did not match input")
				Expect(createdRouteRecord.Host).To(Equal(testRouteHost), "Route Host in record did not match input")
				Expect(createdRouteRecord.Path).To(Equal(testRoutePath), "Route Path in record did not match input")
				Expect(createdRouteRecord.SpaceGUID).To(Equal(testNamespace), "Route Space GUID in record did not match input")
				Expect(createdRouteRecord.Domain).To(Equal(DomainRecord{GUID: domainGUID}), "Route Domain in record did not match created domain")

				validateTimestamp(createdRouteRecord.CreatedAt, 2*time.Second)
				validateTimestamp(createdRouteRecord.UpdatedAt, 2*time.Second)
			})
		})

		When("route creation fails", func() {
			When("namespace doesn't exist", func() {
				It("returns an error", func() {
					// TODO: improve this test so that the message is valid other than the namespace not existing
					_, err := routeRepo.CreateRoute(testCtx, authInfo, CreateRouteMessage{})
					Expect(err).To(MatchError("an empty namespace may not be set during creation"))
				})
			})
		})
	})

	Describe("DeleteRoute", func() {
		var cfRoute1 *networkingv1alpha1.CFRoute

		BeforeEach(func() {
			cfRoute1 = &networkingv1alpha1.CFRoute{
				ObjectMeta: metav1.ObjectMeta{
					Name:      route1GUID,
					Namespace: testNamespace,
				},
				Spec: networkingv1alpha1.CFRouteSpec{
					Host:     "my-subdomain-1",
					Path:     "",
					Protocol: "http",
					DomainRef: corev1.ObjectReference{
						Name:      domainGUID,
						Namespace: testNamespace,
					},
					Destinations: []networkingv1alpha1.Destination{
						{
							GUID: "destination-guid",
							Port: 8080,
							AppRef: corev1.LocalObjectReference{
								Name: "some-app-guid",
							},
							ProcessType: "web",
							Protocol:    "http1",
						},
					},
				},
			}
			Expect(
				k8sClient.Create(testCtx, cfRoute1),
			).To(Succeed())
		})

		When("the user has permission to delete routes and", func() {
			BeforeEach(func() {
				beforeCtx := context.Background()
				createRoleBinding(beforeCtx, userName, spaceDeveloperRole.Name, testNamespace)
			})

			When("on the happy path", func() {
				It("deletes the route resource", func() {
					err := routeRepo.DeleteRoute(testCtx, authInfo, DeleteRouteMessage{
						GUID:      route1GUID,
						SpaceGUID: testNamespace,
					})
					Expect(err).NotTo(HaveOccurred())

					Eventually(func() error {
						route := &networkingv1alpha1.CFRoute{}
						return k8sClient.Get(testCtx, client.ObjectKey{Namespace: testNamespace, Name: route1GUID}, route)
					}).Should(MatchError(ContainSubstring("not found")))
				})
			})

			When("the route doesn't exist", func() {
				AfterEach(func() {
					Expect(k8sClient.Delete(context.Background(), cfRoute1)).To(Succeed())
				})

				It("errors", func() {
					err := routeRepo.DeleteRoute(testCtx, authInfo, DeleteRouteMessage{
						GUID:      "i-don't-exist",
						SpaceGUID: testNamespace,
					})
					Expect(err).To(MatchError(ContainSubstring("not found")))
				})
			})
		})

		When("the user does not have permission to delete route and", func() {
			AfterEach(func() {
				Expect(k8sClient.Delete(context.Background(), cfRoute1)).To(Succeed())
			})

			It("errors with forbidden", func() {
				err := routeRepo.DeleteRoute(testCtx, authInfo, DeleteRouteMessage{
					GUID:      route1GUID,
					SpaceGUID: testNamespace,
				})
				Expect(err).To(BeAssignableToTypeOf(ForbiddenError{}))
			})

			When("the route doesn't exist", func() {
				It("errors with forbidden", func() {
					err := routeRepo.DeleteRoute(testCtx, authInfo, DeleteRouteMessage{
						GUID:      "i-don't-exist",
						SpaceGUID: testNamespace,
					})
					Expect(err).To(BeAssignableToTypeOf(ForbiddenError{}))
				})
			})
		})
	})

	Describe("GetOrCreateRoute", func() {
		const (
			testRouteHost = "test-route-host"
			testRoutePath = "/test/route/path"
		)

		var createRouteMessage CreateRouteMessage

		BeforeEach(func() {
			createRouteMessage = buildCreateRouteMessage(testRouteHost, testRoutePath, domainGUID, testNamespace, rootNamespace)
		})

		When("route does not already exist", func() {
			var (
				createdRouteRecord RouteRecord
				createdRouteErr    error
			)

			BeforeEach(func() {
				createdRouteRecord, createdRouteErr = routeRepo.GetOrCreateRoute(testCtx, authInfo, createRouteMessage)
				Expect(createdRouteErr).NotTo(HaveOccurred())
				route1GUID = createdRouteRecord.GUID
			})

			AfterEach(func() {
				Expect(cleanupRoute(k8sClient, testCtx, route1GUID, testNamespace)).To(Succeed())
			})

			It("creates a new CFRoute CR successfully", func() {
				cfRouteLookupKey := types.NamespacedName{Name: route1GUID, Namespace: testNamespace}
				createdCFRoute := new(networkingv1alpha1.CFRoute)
				Eventually(func() string {
					err := k8sClient.Get(context.Background(), cfRouteLookupKey, createdCFRoute)
					if err != nil {
						return ""
					}
					return createdCFRoute.Name
				}, 10*time.Second, 250*time.Millisecond).Should(Equal(route1GUID))
			})

			It("returns an RouteRecord with matching fields", func() {
				Expect(createdRouteRecord.GUID).To(Equal(route1GUID), "Route GUID in record did not match input")
				Expect(createdRouteRecord.Host).To(Equal(testRouteHost), "Route Host in record did not match input")
				Expect(createdRouteRecord.Path).To(Equal(testRoutePath), "Route Path in record did not match input")
				Expect(createdRouteRecord.SpaceGUID).To(Equal(testNamespace), "Route Space GUID in record did not match input")
				Expect(createdRouteRecord.Domain).To(Equal(DomainRecord{GUID: domainGUID}), "Route Domain in record did not match created domain")

				validateTimestamp(createdRouteRecord.CreatedAt, 2*time.Second)
				validateTimestamp(createdRouteRecord.UpdatedAt, 2*time.Second)
			})
		})

		When("the route already exists", func() {
			var existingRecord RouteRecord

			BeforeEach(func() {
				var err error
				existingRecord, err = routeRepo.CreateRoute(testCtx, authInfo, createRouteMessage)
				Expect(err).NotTo(HaveOccurred())
			})

			AfterEach(func() {
				Expect(cleanupRoute(k8sClient, testCtx, existingRecord.GUID, existingRecord.SpaceGUID)).To(Succeed())
			})

			It("doesn't create a new route", func() {
				_, err := routeRepo.GetOrCreateRoute(testCtx, authInfo, createRouteMessage)
				Expect(err).NotTo(HaveOccurred())

				var routeList networkingv1alpha1.CFRouteList
				Expect(
					k8sClient.List(testCtx, &routeList, client.InNamespace(testNamespace)),
				).To(Succeed())

				Expect(routeList.Items).To(HaveLen(1))
			})

			It("returns the existing record", func() {
				returnedRecord, err := routeRepo.GetOrCreateRoute(testCtx, authInfo, createRouteMessage)
				Expect(err).NotTo(HaveOccurred())
				Expect(returnedRecord).To(Equal(existingRecord))
			})
		})

		When("route creation fails", func() {
			When("namespace doesn't exist", func() {
				It("returns an error", func() {
					// TODO: improve this test so that the message is valid other than the namespace not existing
					_, err := routeRepo.CreateRoute(testCtx, authInfo, CreateRouteMessage{})
					Expect(err).To(MatchError("an empty namespace may not be set during creation"))
				})
			})
		})
	})

	Describe("AddDestinationsToRoute", func() {
		const (
			testRouteHost = "test-route-host"
			testRoutePath = "/test/route/path"
		)

		When("the user is a space manager in this space", func() {
			BeforeEach(func() {
				createRoleBinding(testCtx, userName, spaceManagerRole.Name, testNamespace)
				cfRoute := initializeRouteCR(testRouteHost, testRoutePath, route1GUID, domainGUID, testNamespace)
				Expect(k8sClient.Create(testCtx, cfRoute)).To(Succeed())
			})

			When("route is updated to add new destinations", func() {
				var (
					routeRecord       RouteRecord
					addDestinationErr error
				)

				BeforeEach(func() {
					appGUID1 := generateGUID()
					destinationMessages := []DestinationMessage{
						{
							AppGUID:     appGUID1,
							ProcessType: "web",
							Port:        8080,
							Protocol:    "http1",
						},
					}

<<<<<<< HEAD
					var err error
					routeRecord, err = routeRepo.GetRoute(testCtx, authInfo, route1GUID)
					Expect(err).NotTo(HaveOccurred())

					destinationListCreateMessage := initializeDestinationListMessage(routeRecord.GUID, routeRecord.SpaceGUID, routeRecord.Destinations, destinationMessages)
					_, addDestinationErr = routeRepo.AddDestinationsToRoute(testCtx, authInfo, destinationListCreateMessage)
=======
					// initialize a DestinationListMessage
					destinationListCreateMessage := initializeDestinationListMessage(route1GUID, testNamespace, []DestinationRecord{}, destinationMessages)
					patchedRouteRecord, addDestinationErr = routeRepo.AddDestinationsToRoute(testCtx, authInfo, destinationListCreateMessage)
					Expect(addDestinationErr).NotTo(HaveOccurred())
>>>>>>> 457c8c0d
				})

				It("returns an error", func() {
					Expect(addDestinationErr).To(BeAssignableToTypeOf(ForbiddenError{}))
				})

				It("fails to update the destination list", func() {
					currentRouteRecord, err := routeRepo.GetRoute(testCtx, authInfo, route1GUID)
					Expect(err).NotTo(HaveOccurred())
					Expect(currentRouteRecord).To(Equal(routeRecord))
				})
			})
		})

<<<<<<< HEAD
		When("the user is a space developer in this space", func() {
			BeforeEach(func() {
				createRoleBinding(testCtx, userName, spaceDeveloperRole.Name, testNamespace)
			})
			When("the route exists with no destinations", func() {
				BeforeEach(func() {
					cfRoute := initializeRouteCR(testRouteHost, testRoutePath, route1GUID, domainGUID, testNamespace)
					Expect(k8sClient.Create(testCtx, cfRoute)).To(Succeed())
				})

				AfterEach(func() {
					Expect(cleanupRoute(k8sClient, testCtx, route1GUID, testNamespace)).To(Succeed())
=======
			When("the route destination has an invalid protocol", func() {
				It("returns an error", func() {
					appGUID := generateGUID()
					destinationMessages := []DestinationMessage{
						{
							AppGUID:     appGUID,
							ProcessType: "web",
							Port:        8080,
							Protocol:    "bad-protocol",
						},
					}

					// initialize a DestinationListMessage
					destinationListCreateMessage := initializeDestinationListMessage(route1GUID, testNamespace, []DestinationRecord{}, destinationMessages)
					_, addDestinationErr := routeRepo.AddDestinationsToRoute(testCtx, authInfo, destinationListCreateMessage)
					Expect(addDestinationErr.Error()).To(ContainSubstring("Unsupported value: \"bad-protocol\": supported values: \"http1\""))
>>>>>>> 457c8c0d
				})

				When("route is updated to add new destinations", func() {
					var (
						appGUID1            string
						appGUID2            string
						destinationMessages []DestinationMessage
						patchedRouteRecord  RouteRecord
						addDestinationErr   error
					)

					BeforeEach(func() {
						appGUID1 = generateGUID()
						appGUID2 = generateGUID()
						destinationMessages = []DestinationMessage{
							{
								AppGUID:     appGUID1,
								ProcessType: "web",
								Port:        8080,
								Protocol:    "http1",
							},
							{
								AppGUID:     appGUID2,
								ProcessType: "worker",
								Port:        9000,
								Protocol:    "http1",
							},
						}

						routeRecord, err := routeRepo.GetRoute(testCtx, authInfo, route1GUID)
						Expect(err).NotTo(HaveOccurred())

						// initialize a DestinationListMessage
						destinationListCreateMessage := initializeDestinationListMessage(routeRecord.GUID, routeRecord.SpaceGUID, routeRecord.Destinations, destinationMessages)
						patchedRouteRecord, addDestinationErr = routeRepo.AddDestinationsToRoute(testCtx, authInfo, destinationListCreateMessage)
						Expect(addDestinationErr).NotTo(HaveOccurred())
					})

					It("adds the destinations to CFRoute successfully", func() {
						cfRouteLookupKey := types.NamespacedName{Name: route1GUID, Namespace: testNamespace}
						createdCFRoute := new(networkingv1alpha1.CFRoute)
						Eventually(func() []networkingv1alpha1.Destination {
							err := k8sClient.Get(testCtx, cfRouteLookupKey, createdCFRoute)
							if err != nil {
								return nil
							}
							return createdCFRoute.Spec.Destinations
						}, 5*time.Second).Should(HaveLen(2), "could not retrieve cfRoute having exactly 2 destinations")

						Expect(createdCFRoute.Spec.Destinations).To(ConsistOf(
							MatchAllFields(
								Fields{
									"GUID": Not(BeEmpty()),
									"Port": Equal(8080),
									"AppRef": Equal(corev1.LocalObjectReference{
										Name: appGUID1,
									}),
									"ProcessType": Equal("web"),
									"Protocol":    Equal("http1"),
								},
							),
							MatchAllFields(
								Fields{
									"GUID": Not(BeEmpty()),
									"Port": Equal(9000),
									"AppRef": Equal(corev1.LocalObjectReference{
										Name: appGUID2,
									}),
									"ProcessType": Equal("worker"),
									"Protocol":    Equal("http1"),
								},
							),
						))
					})

					It("returns RouteRecord with new destinations", func() {
						Expect(patchedRouteRecord.Destinations).To(ConsistOf(
							MatchAllFields(
								Fields{
									"GUID":        Not(BeEmpty()),
									"Port":        Equal(8080),
									"AppGUID":     Equal(appGUID1),
									"ProcessType": Equal("web"),
									"Protocol":    Equal("http1"),
								},
							),
							MatchAllFields(
								Fields{
									"GUID":        Not(BeEmpty()),
									"Port":        Equal(9000),
									"AppGUID":     Equal(appGUID2),
									"ProcessType": Equal("worker"),
									"Protocol":    Equal("http1"),
								},
							),
						))
					})
				})

				When("the route destination has an invalid protocol", func() {
					It("returns an error", func() {
						appGUID := generateGUID()
						destinationMessages := []DestinationMessage{
							{
								AppGUID:     appGUID,
								ProcessType: "web",
								Port:        8080,
								Protocol:    "bad-protocol",
							},
						}

						routeRecord, err := routeRepo.GetRoute(testCtx, authInfo, route1GUID)
						Expect(err).NotTo(HaveOccurred())

						// initialize a DestinationListMessage
						destinationListCreateMessage := initializeDestinationListMessage(routeRecord.GUID, routeRecord.SpaceGUID, routeRecord.Destinations, destinationMessages)
						_, addDestinationErr := routeRepo.AddDestinationsToRoute(testCtx, authInfo, destinationListCreateMessage)
						Expect(addDestinationErr.Error()).To(ContainSubstring("Unsupported value: \"bad-protocol\": supported values: \"http1\""))
					})
				})
			})

			When("the route exists with a destination", func() {
				var (
					routeDestination networkingv1alpha1.Destination
					destinationGUID  string
					appGUID          string
				)

				BeforeEach(func() {
					cfRoute := initializeRouteCR(testRouteHost, testRoutePath, route1GUID, domainGUID, testNamespace)

					destinationGUID = generateGUID()
					appGUID = generateGUID()
					routeDestination = networkingv1alpha1.Destination{
						GUID: destinationGUID,
						Port: 8000,
						AppRef: corev1.LocalObjectReference{
							Name: appGUID,
						},
						ProcessType: "web",
						Protocol:    "http1",
					}

<<<<<<< HEAD
					cfRoute.Spec.Destinations = []networkingv1alpha1.Destination{routeDestination}
					Expect(k8sClient.Create(testCtx, cfRoute)).To(Succeed())
=======
					destinationListCreateMessage := initializeDestinationListMessage(route1GUID, testNamespace, []DestinationRecord{
						{
							GUID:        routeDestination.GUID,
							AppGUID:     routeDestination.AppRef.Name,
							ProcessType: routeDestination.ProcessType,
							Port:        routeDestination.Port,
							Protocol:    routeDestination.Protocol,
						},
					}, destinationMessages)
					patchedRouteRecord, addDestinationErr = routeRepo.AddDestinationsToRoute(testCtx, authInfo, destinationListCreateMessage)
					Expect(addDestinationErr).NotTo(HaveOccurred())
>>>>>>> 457c8c0d
				})

				AfterEach(func() {
					Expect(cleanupRoute(k8sClient, testCtx, route1GUID, testNamespace)).To(Succeed())
				})

				When("the destinations are all new", func() {
					var (
						appGUID1            string
						appGUID2            string
						destinationMessages []DestinationMessage
						patchedRouteRecord  RouteRecord
						addDestinationErr   error
					)

					BeforeEach(func() {
						appGUID1 = generateGUID()
						appGUID2 = generateGUID()
						destinationMessages = []DestinationMessage{
							{
								AppGUID:     appGUID1,
								ProcessType: "web",
								Port:        8080,
								Protocol:    "http1",
							},
							{
								AppGUID:     appGUID2,
								ProcessType: "worker",
								Port:        9000,
								Protocol:    "http1",
							},
							// Duplicate dest that should be ignored
							{
								AppGUID:     appGUID2,
								ProcessType: "worker",
								Port:        9000,
								Protocol:    "http1",
							},
						}

						routeRecord, err := routeRepo.GetRoute(testCtx, authInfo, route1GUID)
						Expect(err).NotTo(HaveOccurred())

						destinationListCreateMessage := initializeDestinationListMessage(routeRecord.GUID, routeRecord.SpaceGUID, routeRecord.Destinations, destinationMessages)
						patchedRouteRecord, addDestinationErr = routeRepo.AddDestinationsToRoute(testCtx, authInfo, destinationListCreateMessage)
						Expect(addDestinationErr).NotTo(HaveOccurred())
					})

<<<<<<< HEAD
					It("adds the destinations to CFRoute successfully", func() {
						cfRouteLookupKey := types.NamespacedName{Name: route1GUID, Namespace: testNamespace}
						createdCFRoute := new(networkingv1alpha1.CFRoute)
						Eventually(func() []networkingv1alpha1.Destination {
							err := k8sClient.Get(testCtx, cfRouteLookupKey, createdCFRoute)
							if err != nil {
								return nil
							}
							return createdCFRoute.Spec.Destinations
						}, 5*time.Second).Should(HaveLen(3))

						Expect(createdCFRoute.Spec.Destinations).To(ConsistOf(
							MatchAllFields(
								Fields{
									"GUID": Not(BeEmpty()),
									"Port": Equal(8080),
									"AppRef": Equal(corev1.LocalObjectReference{
										Name: appGUID1,
									}),
									"ProcessType": Equal("web"),
									"Protocol":    Equal("http1"),
								},
							),
							MatchAllFields(
								Fields{
									"GUID": Not(BeEmpty()),
									"Port": Equal(9000),
									"AppRef": Equal(corev1.LocalObjectReference{
										Name: appGUID2,
									}),
									"ProcessType": Equal("worker"),
									"Protocol":    Equal("http1"),
								},
							),
							MatchAllFields(
								Fields{
									"GUID": Equal(destinationGUID),
									"Port": Equal(8000),
									"AppRef": Equal(corev1.LocalObjectReference{
										Name: appGUID,
									}),
									"ProcessType": Equal("web"),
									"Protocol":    Equal("http1"),
								},
							),
						))
					})

					It("returns RouteRecord with new destinations", func() {
						Expect(patchedRouteRecord.Destinations).To(ConsistOf(
							MatchAllFields(
								Fields{
									"GUID":        Not(BeEmpty()),
									"Port":        Equal(8080),
									"AppGUID":     Equal(appGUID1),
									"ProcessType": Equal("web"),
									"Protocol":    Equal("http1"),
								},
							),
							MatchAllFields(
								Fields{
									"GUID":        Not(BeEmpty()),
									"Port":        Equal(9000),
									"AppGUID":     Equal(appGUID2),
									"ProcessType": Equal("worker"),
									"Protocol":    Equal("http1"),
								},
							),
							MatchAllFields(
								Fields{
									"GUID":        Equal(destinationGUID),
									"Port":        Equal(8000),
									"AppGUID":     Equal(appGUID),
									"ProcessType": Equal("web"),
									"Protocol":    Equal("http1"),
								},
							),
						))
					})
=======
					destinationListCreateMessage := initializeDestinationListMessage(route1GUID, testNamespace, []DestinationRecord{
						{
							GUID:        routeDestination.GUID,
							AppGUID:     routeDestination.AppRef.Name,
							ProcessType: routeDestination.ProcessType,
							Port:        routeDestination.Port,
							Protocol:    routeDestination.Protocol,
						},
					}, addDestinationMessages)
					var err error
					patchedRouteRecord, err = routeRepo.AddDestinationsToRoute(testCtx, authInfo, destinationListCreateMessage)
					Expect(err).NotTo(HaveOccurred())
>>>>>>> 457c8c0d
				})

				When("one of the destinations is already on the route", func() {
					var (
						appGUID2               string
						addDestinationMessages []DestinationMessage
						patchedRouteRecord     RouteRecord
					)

					BeforeEach(func() {
						appGUID2 = generateGUID()
						addDestinationMessages = []DestinationMessage{
							{
								AppGUID:     routeDestination.AppRef.Name,
								ProcessType: routeDestination.ProcessType,
								Port:        routeDestination.Port,
								Protocol:    routeDestination.Protocol,
							},
							{
								AppGUID:     appGUID2,
								ProcessType: "worker",
								Port:        9000,
								Protocol:    "http1",
							},
						}

						routeRecord, err := routeRepo.GetRoute(testCtx, authInfo, route1GUID)
						Expect(err).NotTo(HaveOccurred())

						destinationListCreateMessage := initializeDestinationListMessage(routeRecord.GUID, routeRecord.SpaceGUID, routeRecord.Destinations, addDestinationMessages)
						patchedRouteRecord, err = routeRepo.AddDestinationsToRoute(testCtx, authInfo, destinationListCreateMessage)
						Expect(err).NotTo(HaveOccurred())
					})

					It("adds only the new destination to CFRoute successfully", func() {
						testCtx = context.Background()
						cfRouteLookupKey := types.NamespacedName{Name: route1GUID, Namespace: testNamespace}
						createdCFRoute := new(networkingv1alpha1.CFRoute)
						Eventually(func() []networkingv1alpha1.Destination {
							err := k8sClient.Get(testCtx, cfRouteLookupKey, createdCFRoute)
							if err != nil {
								return nil
							}
							return createdCFRoute.Spec.Destinations
						}, 5*time.Second).Should(HaveLen(2))

						Expect(createdCFRoute.Spec.Destinations).To(ConsistOf(
							networkingv1alpha1.Destination{
								GUID:        routeDestination.GUID,
								AppRef:      corev1.LocalObjectReference{Name: routeDestination.AppRef.Name},
								ProcessType: routeDestination.ProcessType,
								Port:        routeDestination.Port,
								Protocol:    routeDestination.Protocol,
							},
							MatchAllFields(
								Fields{
									"GUID": Not(BeEmpty()),
									"Port": Equal(9000),
									"AppRef": Equal(corev1.LocalObjectReference{
										Name: appGUID2,
									}),
									"ProcessType": Equal("worker"),
									"Protocol":    Equal("http1"),
								},
							),
						))
					})

					It("returns RouteRecord with new destinations", func() {
						Expect(patchedRouteRecord.Destinations).To(ConsistOf(
							DestinationRecord{
								GUID:        routeDestination.GUID,
								AppGUID:     routeDestination.AppRef.Name,
								ProcessType: routeDestination.ProcessType,
								Port:        routeDestination.Port,
								Protocol:    routeDestination.Protocol,
							},
							MatchAllFields(
								Fields{
									"GUID":        Not(BeEmpty()),
									"Port":        Equal(9000),
									"AppGUID":     Equal(appGUID2),
									"ProcessType": Equal("worker"),
									"Protocol":    Equal("http1"),
								},
							),
						))
					})
				})
			})
		})
	})
})

func initializeRouteCR(routeHost, routePath, routeGUID, domainGUID, spaceGUID string) *networkingv1alpha1.CFRoute {
	return &networkingv1alpha1.CFRoute{
		ObjectMeta: metav1.ObjectMeta{
			Name:      routeGUID,
			Namespace: spaceGUID,
		},
		Spec: networkingv1alpha1.CFRouteSpec{
			Host: routeHost,
			Path: routePath,
			DomainRef: corev1.ObjectReference{
				Name:      domainGUID,
				Namespace: spaceGUID,
			},
		},
	}
}

func initializeDestinationListMessage(routeGUID string, spaceGUID string, existingDestinations []DestinationRecord, addDestinations []DestinationMessage) AddDestinationsToRouteMessage {
	return AddDestinationsToRouteMessage{
		RouteGUID:            routeGUID,
		SpaceGUID:            spaceGUID,
		ExistingDestinations: existingDestinations,
		NewDestinations:      addDestinations,
	}
}

func buildCreateRouteMessage(routeHost, routePath, domainGUID, spaceGUID, domainNamespace string) CreateRouteMessage {
	return CreateRouteMessage{
		Host:            routeHost,
		Path:            routePath,
		SpaceGUID:       spaceGUID,
		DomainGUID:      domainGUID,
		DomainNamespace: domainNamespace,
	}
}

func cleanupRoute(k8sClient client.Client, ctx context.Context, routeGUID, routeNamespace string) error {
	return k8sClient.Delete(ctx, &networkingv1alpha1.CFRoute{
		ObjectMeta: metav1.ObjectMeta{
			Name:      routeGUID,
			Namespace: routeNamespace,
		},
	})
}

func validateTimestamp(timestamp string, interval time.Duration) {
	recordCreatedTime, err := time.Parse(TimestampFormat, timestamp)
	Expect(err).NotTo(HaveOccurred(), "There was an error converting the createRouteRecord CreatedTime to string")
	Expect(recordCreatedTime).To(BeTemporally("~", time.Now(), interval))
}<|MERGE_RESOLUTION|>--- conflicted
+++ resolved
@@ -149,56 +149,44 @@
 			Expect(k8sClient.Delete(testCtx, cfRoute2)).To(Succeed())
 		})
 
-<<<<<<< HEAD
 		It("returns a forbidden error for unauthorized users", func() {
 			_, err := routeRepo.GetRoute(testCtx, authInfo, route1GUID)
 			Expect(err).To(BeAssignableToTypeOf(NewForbiddenError(RouteResourceType, nil)))
 		})
-=======
-		When("authorized in the space", func() {
-			BeforeEach(func() {
-				createRoleBinding(testCtx, userName, spaceDeveloperRole.Name, testNamespace)
-			})
-
-			It("fetches the CFRoute CR we're looking for", func() {
-				Expect(getErr).ToNot(HaveOccurred())
->>>>>>> 457c8c0d
 
 		When("the user is a space developer in this space", func() {
 			BeforeEach(func() {
 				createRoleBinding(testCtx, userName, spaceDeveloperRole.Name, testNamespace)
 			})
 
-			When("multiple CFRoute resources exist", func() {
-				It("fetches the CFRoute CR we're looking for", func() {
-					route, err := routeRepo.GetRoute(testCtx, authInfo, route1GUID)
-					Expect(err).ToNot(HaveOccurred())
-
-					Expect(route.GUID).To(Equal(cfRoute1.Name))
-					Expect(route.Host).To(Equal(cfRoute1.Spec.Host))
-					Expect(route.SpaceGUID).To(Equal(cfRoute1.Namespace))
-					Expect(route.Path).To(Equal(cfRoute1.Spec.Path))
-					Expect(route.Protocol).To(Equal(string(cfRoute1.Spec.Protocol)))
-
-					By("returning a record with destinations that match the CFRoute CR", func() {
-						Expect(route.Destinations).To(HaveLen(len(cfRoute1.Spec.Destinations)), "Route Record Destinations returned was not the correct length")
-						destinationRecord := route.Destinations[0]
-						Expect(destinationRecord.GUID).To(Equal(cfRoute1.Spec.Destinations[0].GUID))
-						Expect(destinationRecord.AppGUID).To(Equal(cfRoute1.Spec.Destinations[0].AppRef.Name))
-						Expect(destinationRecord.Port).To(Equal(cfRoute1.Spec.Destinations[0].Port))
-						Expect(destinationRecord.ProcessType).To(Equal(cfRoute1.Spec.Destinations[0].ProcessType))
-						Expect(destinationRecord.Protocol).To(Equal(cfRoute1.Spec.Destinations[0].Protocol))
-					})
-
-					By("returning a record where the CreatedAt and UpdatedAt match the CR creation time", func() {
-						validateTimestamp(route.CreatedAt, timeCheckThreshold*time.Second)
-						validateTimestamp(route.UpdatedAt, timeCheckThreshold*time.Second)
-					})
-
-<<<<<<< HEAD
-					Expect(route.Domain).To(Equal(DomainRecord{GUID: domainGUID}))
-				})
-=======
+			It("fetches the CFRoute CR we're looking for", func() {
+				Expect(getErr).ToNot(HaveOccurred())
+
+				Expect(route.GUID).To(Equal(cfRoute1.Name))
+				Expect(route.Host).To(Equal(cfRoute1.Spec.Host))
+				Expect(route.SpaceGUID).To(Equal(cfRoute1.Namespace))
+				Expect(route.Path).To(Equal(cfRoute1.Spec.Path))
+				Expect(route.Protocol).To(Equal(string(cfRoute1.Spec.Protocol)))
+
+				By("returning a record with destinations that match the CFRoute CR", func() {
+					Expect(route.Destinations).To(HaveLen(len(cfRoute1.Spec.Destinations)), "Route Record Destinations returned was not the correct length")
+					destinationRecord := route.Destinations[0]
+					Expect(destinationRecord.GUID).To(Equal(cfRoute1.Spec.Destinations[0].GUID))
+					Expect(destinationRecord.AppGUID).To(Equal(cfRoute1.Spec.Destinations[0].AppRef.Name))
+					Expect(destinationRecord.Port).To(Equal(cfRoute1.Spec.Destinations[0].Port))
+					Expect(destinationRecord.ProcessType).To(Equal(cfRoute1.Spec.Destinations[0].ProcessType))
+					Expect(destinationRecord.Protocol).To(Equal(cfRoute1.Spec.Destinations[0].Protocol))
+				})
+
+				By("returning a record where the CreatedAt and UpdatedAt match the CR creation time", func() {
+					validateTimestamp(route.CreatedAt, timeCheckThreshold*time.Second)
+					validateTimestamp(route.UpdatedAt, timeCheckThreshold*time.Second)
+				})
+
+				Expect(route.Domain).To(Equal(DomainRecord{GUID: domainGUID}))
+			})
+		})
+
 		When("the user is not authorized in the space", func() {
 			It("returns a forbidden error", func() {
 				Expect(getErr).To(BeAssignableToTypeOf(ForbiddenError{}))
@@ -212,65 +200,52 @@
 
 			It("returns an error", func() {
 				Expect(getErr).To(MatchError(NewNotFoundError(RouteResourceType, nil)))
->>>>>>> 457c8c0d
-			})
-
-			When("the CFRoute doesn't exist", func() {
-				It("returns an error", func() {
-					_, err := routeRepo.GetRoute(testCtx, authInfo, "non-existent-route-guid")
-					Expect(err).To(MatchError(NewNotFoundError(RouteResourceType, nil)))
-				})
-			})
-
-			When("multiple CFRoute resources exist across namespaces with the same name", func() {
-				var (
-					otherNamespaceGUID string
-					otherNamespace     *corev1.Namespace
-
-					cfRoute1A *networkingv1alpha1.CFRoute
-				)
-
-				BeforeEach(func() {
-					// Create second namespace aside from default within which to create a duplicate route
-					otherNamespaceGUID = generateGUID()
-					otherNamespace = &corev1.Namespace{ObjectMeta: metav1.ObjectMeta{Name: otherNamespaceGUID}}
-					Expect(k8sClient.Create(testCtx, otherNamespace)).To(Succeed())
-
-					cfRoute1A = &networkingv1alpha1.CFRoute{
-						ObjectMeta: metav1.ObjectMeta{
-							Name:      route1GUID,
+			})
+		})
+
+		When("multiple CFRoute resources exist across namespaces with the same name", func() {
+			var (
+				otherNamespaceGUID string
+				otherNamespace     *corev1.Namespace
+
+				cfRoute1A *networkingv1alpha1.CFRoute
+			)
+
+			BeforeEach(func() {
+				// Create second namespace aside from default within which to create a duplicate route
+				otherNamespaceGUID = generateGUID()
+				otherNamespace = &corev1.Namespace{ObjectMeta: metav1.ObjectMeta{Name: otherNamespaceGUID}}
+				Expect(k8sClient.Create(testCtx, otherNamespace)).To(Succeed())
+
+				cfRoute1A = &networkingv1alpha1.CFRoute{
+					ObjectMeta: metav1.ObjectMeta{
+						Name:      route1GUID,
+						Namespace: otherNamespaceGUID,
+					},
+					Spec: networkingv1alpha1.CFRouteSpec{
+						Host:     "my-subdomain-1",
+						Path:     "",
+						Protocol: "http",
+						DomainRef: corev1.ObjectReference{
+							Name:      domainGUID,
 							Namespace: otherNamespaceGUID,
 						},
-						Spec: networkingv1alpha1.CFRouteSpec{
-							Host:     "my-subdomain-1",
-							Path:     "",
-							Protocol: "http",
-							DomainRef: corev1.ObjectReference{
-								Name:      domainGUID,
-								Namespace: otherNamespaceGUID,
-							},
-						},
-					}
-					Expect(k8sClient.Create(testCtx, cfRoute1A)).To(Succeed())
-				})
-
-				AfterEach(func() {
-					Expect(k8sClient.Delete(testCtx, cfRoute1A)).To(Succeed())
-					Expect(k8sClient.Delete(testCtx, otherNamespace)).To(Succeed())
-				})
-
-				It("returns an error", func() {
-					// Looks like we can continue doing state-based setup for the time being
-					// Assumption: when unit testing, we can ignore webhooks that might turn the uniqueness constraint into a race condition
-					// If assumption is invalidated, we can implement the setup by mocking a fake client to return the non-unique ids
-
-<<<<<<< HEAD
-					_, err := routeRepo.GetRoute(testCtx, authInfo, route1GUID)
-					Expect(err).To(MatchError("duplicate route GUID exists"))
-				})
-=======
+					},
+				}
+				Expect(k8sClient.Create(testCtx, cfRoute1A)).To(Succeed())
+			})
+
+			AfterEach(func() {
+				Expect(k8sClient.Delete(testCtx, cfRoute1A)).To(Succeed())
+				Expect(k8sClient.Delete(testCtx, otherNamespace)).To(Succeed())
+			})
+
+			It("returns an error", func() {
+				// Looks like we can continue doing state-based setup for the time being
+				// Assumption: when unit testing, we can ignore webhooks that might turn the uniqueness constraint into a race condition
+				// If assumption is invalidated, we can implement the setup by mocking a fake client to return the non-unique ids
+
 				Expect(getErr).To(MatchError(ContainSubstring("get-route duplicate records exist")))
->>>>>>> 457c8c0d
 			})
 		})
 	})
@@ -878,19 +853,12 @@
 						},
 					}
 
-<<<<<<< HEAD
 					var err error
 					routeRecord, err = routeRepo.GetRoute(testCtx, authInfo, route1GUID)
 					Expect(err).NotTo(HaveOccurred())
 
 					destinationListCreateMessage := initializeDestinationListMessage(routeRecord.GUID, routeRecord.SpaceGUID, routeRecord.Destinations, destinationMessages)
 					_, addDestinationErr = routeRepo.AddDestinationsToRoute(testCtx, authInfo, destinationListCreateMessage)
-=======
-					// initialize a DestinationListMessage
-					destinationListCreateMessage := initializeDestinationListMessage(route1GUID, testNamespace, []DestinationRecord{}, destinationMessages)
-					patchedRouteRecord, addDestinationErr = routeRepo.AddDestinationsToRoute(testCtx, authInfo, destinationListCreateMessage)
-					Expect(addDestinationErr).NotTo(HaveOccurred())
->>>>>>> 457c8c0d
 				})
 
 				It("returns an error", func() {
@@ -905,7 +873,6 @@
 			})
 		})
 
-<<<<<<< HEAD
 		When("the user is a space developer in this space", func() {
 			BeforeEach(func() {
 				createRoleBinding(testCtx, userName, spaceDeveloperRole.Name, testNamespace)
@@ -918,24 +885,6 @@
 
 				AfterEach(func() {
 					Expect(cleanupRoute(k8sClient, testCtx, route1GUID, testNamespace)).To(Succeed())
-=======
-			When("the route destination has an invalid protocol", func() {
-				It("returns an error", func() {
-					appGUID := generateGUID()
-					destinationMessages := []DestinationMessage{
-						{
-							AppGUID:     appGUID,
-							ProcessType: "web",
-							Port:        8080,
-							Protocol:    "bad-protocol",
-						},
-					}
-
-					// initialize a DestinationListMessage
-					destinationListCreateMessage := initializeDestinationListMessage(route1GUID, testNamespace, []DestinationRecord{}, destinationMessages)
-					_, addDestinationErr := routeRepo.AddDestinationsToRoute(testCtx, authInfo, destinationListCreateMessage)
-					Expect(addDestinationErr.Error()).To(ContainSubstring("Unsupported value: \"bad-protocol\": supported values: \"http1\""))
->>>>>>> 457c8c0d
 				})
 
 				When("route is updated to add new destinations", func() {
@@ -965,11 +914,8 @@
 							},
 						}
 
-						routeRecord, err := routeRepo.GetRoute(testCtx, authInfo, route1GUID)
-						Expect(err).NotTo(HaveOccurred())
-
 						// initialize a DestinationListMessage
-						destinationListCreateMessage := initializeDestinationListMessage(routeRecord.GUID, routeRecord.SpaceGUID, routeRecord.Destinations, destinationMessages)
+						destinationListCreateMessage := initializeDestinationListMessage(route1GUID, testNamespace, []DestinationRecord{}, destinationMessages)
 						patchedRouteRecord, addDestinationErr = routeRepo.AddDestinationsToRoute(testCtx, authInfo, destinationListCreateMessage)
 						Expect(addDestinationErr).NotTo(HaveOccurred())
 					})
@@ -1047,11 +993,8 @@
 							},
 						}
 
-						routeRecord, err := routeRepo.GetRoute(testCtx, authInfo, route1GUID)
-						Expect(err).NotTo(HaveOccurred())
-
 						// initialize a DestinationListMessage
-						destinationListCreateMessage := initializeDestinationListMessage(routeRecord.GUID, routeRecord.SpaceGUID, routeRecord.Destinations, destinationMessages)
+						destinationListCreateMessage := initializeDestinationListMessage(route1GUID, testNamespace, []DestinationRecord{}, destinationMessages)
 						_, addDestinationErr := routeRepo.AddDestinationsToRoute(testCtx, authInfo, destinationListCreateMessage)
 						Expect(addDestinationErr.Error()).To(ContainSubstring("Unsupported value: \"bad-protocol\": supported values: \"http1\""))
 					})
@@ -1080,22 +1023,8 @@
 						Protocol:    "http1",
 					}
 
-<<<<<<< HEAD
 					cfRoute.Spec.Destinations = []networkingv1alpha1.Destination{routeDestination}
 					Expect(k8sClient.Create(testCtx, cfRoute)).To(Succeed())
-=======
-					destinationListCreateMessage := initializeDestinationListMessage(route1GUID, testNamespace, []DestinationRecord{
-						{
-							GUID:        routeDestination.GUID,
-							AppGUID:     routeDestination.AppRef.Name,
-							ProcessType: routeDestination.ProcessType,
-							Port:        routeDestination.Port,
-							Protocol:    routeDestination.Protocol,
-						},
-					}, destinationMessages)
-					patchedRouteRecord, addDestinationErr = routeRepo.AddDestinationsToRoute(testCtx, authInfo, destinationListCreateMessage)
-					Expect(addDestinationErr).NotTo(HaveOccurred())
->>>>>>> 457c8c0d
 				})
 
 				AfterEach(func() {
@@ -1136,15 +1065,19 @@
 							},
 						}
 
-						routeRecord, err := routeRepo.GetRoute(testCtx, authInfo, route1GUID)
-						Expect(err).NotTo(HaveOccurred())
-
-						destinationListCreateMessage := initializeDestinationListMessage(routeRecord.GUID, routeRecord.SpaceGUID, routeRecord.Destinations, destinationMessages)
+						destinationListCreateMessage := initializeDestinationListMessage(route1GUID, testNamespace, []DestinationRecord{
+							{
+								GUID:        routeDestination.GUID,
+								AppGUID:     routeDestination.AppRef.Name,
+								ProcessType: routeDestination.ProcessType,
+								Port:        routeDestination.Port,
+								Protocol:    routeDestination.Protocol,
+							},
+						}, destinationMessages)
 						patchedRouteRecord, addDestinationErr = routeRepo.AddDestinationsToRoute(testCtx, authInfo, destinationListCreateMessage)
 						Expect(addDestinationErr).NotTo(HaveOccurred())
 					})
 
-<<<<<<< HEAD
 					It("adds the destinations to CFRoute successfully", func() {
 						cfRouteLookupKey := types.NamespacedName{Name: route1GUID, Namespace: testNamespace}
 						createdCFRoute := new(networkingv1alpha1.CFRoute)
@@ -1224,20 +1157,6 @@
 							),
 						))
 					})
-=======
-					destinationListCreateMessage := initializeDestinationListMessage(route1GUID, testNamespace, []DestinationRecord{
-						{
-							GUID:        routeDestination.GUID,
-							AppGUID:     routeDestination.AppRef.Name,
-							ProcessType: routeDestination.ProcessType,
-							Port:        routeDestination.Port,
-							Protocol:    routeDestination.Protocol,
-						},
-					}, addDestinationMessages)
-					var err error
-					patchedRouteRecord, err = routeRepo.AddDestinationsToRoute(testCtx, authInfo, destinationListCreateMessage)
-					Expect(err).NotTo(HaveOccurred())
->>>>>>> 457c8c0d
 				})
 
 				When("one of the destinations is already on the route", func() {
@@ -1264,10 +1183,16 @@
 							},
 						}
 
-						routeRecord, err := routeRepo.GetRoute(testCtx, authInfo, route1GUID)
-						Expect(err).NotTo(HaveOccurred())
-
-						destinationListCreateMessage := initializeDestinationListMessage(routeRecord.GUID, routeRecord.SpaceGUID, routeRecord.Destinations, addDestinationMessages)
+						destinationListCreateMessage := initializeDestinationListMessage(route1GUID, testNamespace, []DestinationRecord{
+							{
+								GUID:        routeDestination.GUID,
+								AppGUID:     routeDestination.AppRef.Name,
+								ProcessType: routeDestination.ProcessType,
+								Port:        routeDestination.Port,
+								Protocol:    routeDestination.Protocol,
+							},
+						}, addDestinationMessages)
+						var err error
 						patchedRouteRecord, err = routeRepo.AddDestinationsToRoute(testCtx, authInfo, destinationListCreateMessage)
 						Expect(err).NotTo(HaveOccurred())
 					})
