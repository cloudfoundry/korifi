--- conflicted
+++ resolved
@@ -56,18 +56,13 @@
 		},
 	}
 	if p.Lifecycle != nil {
-<<<<<<< HEAD
+		lifecycleBlock.Type = p.Lifecycle.Type
 		if p.Lifecycle.Data.Stack != "" {
 			lifecycleBlock.Data.Stack = p.Lifecycle.Data.Stack
 		}
 		if len(p.Lifecycle.Data.Buildpacks) > 0 {
 			lifecycleBlock.Data.Buildpacks = p.Lifecycle.Data.Buildpacks
 		}
-=======
-		lifecycleBlock.Type = p.Lifecycle.Type
-		lifecycleBlock.Data.Stack = p.Lifecycle.Data.Stack
-		lifecycleBlock.Data.Buildpacks = p.Lifecycle.Data.Buildpacks
->>>>>>> 1db0295e
 	}
 
 	return repositories.CreateAppMessage{
