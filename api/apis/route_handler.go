package apis

import (
	"context"
	"errors"
	"net/http"
	"net/url"

	"code.cloudfoundry.org/cf-k8s-controllers/api/authorization"
	"code.cloudfoundry.org/cf-k8s-controllers/api/payloads"
	"code.cloudfoundry.org/cf-k8s-controllers/api/presenter"
	"code.cloudfoundry.org/cf-k8s-controllers/api/repositories"

	"github.com/go-logr/logr"
	"github.com/gorilla/mux"
	"github.com/gorilla/schema"
)

const (
	RouteGetEndpoint             = "/v3/routes/{guid}"
	RouteGetListEndpoint         = "/v3/routes"
	RouteGetDestinationsEndpoint = "/v3/routes/{guid}/destinations"
	RouteCreateEndpoint          = "/v3/routes"
	RouteAddDestinationsEndpoint = "/v3/routes/{guid}/destinations"
)

//counterfeiter:generate -o fake -fake-name CFRouteRepository . CFRouteRepository

type CFRouteRepository interface {
	FetchRoute(context.Context, authorization.Info, string) (repositories.RouteRecord, error)
	FetchRouteList(context.Context, authorization.Info, repositories.FetchRouteListMessage) ([]repositories.RouteRecord, error)
	FetchRoutesForApp(context.Context, authorization.Info, string, string) ([]repositories.RouteRecord, error)
	CreateRoute(context.Context, authorization.Info, repositories.CreateRouteMessage) (repositories.RouteRecord, error)
	AddDestinationsToRoute(ctx context.Context, c authorization.Info, message repositories.AddDestinationsToRouteMessage) (repositories.RouteRecord, error)
}

type RouteHandler struct {
	logger     logr.Logger
	serverURL  url.URL
	routeRepo  CFRouteRepository
	domainRepo CFDomainRepository
	appRepo    CFAppRepository
}

func NewRouteHandler(
	logger logr.Logger,
	serverURL url.URL,
	routeRepo CFRouteRepository,
	domainRepo CFDomainRepository,
	appRepo CFAppRepository,
) *RouteHandler {
	return &RouteHandler{
		logger:     logger,
		serverURL:  serverURL,
		routeRepo:  routeRepo,
		domainRepo: domainRepo,
		appRepo:    appRepo,
	}
}

func (h *RouteHandler) routeGetHandler(authInfo authorization.Info, w http.ResponseWriter, r *http.Request) {
	ctx := r.Context()
	w.Header().Set("Content-Type", "application/json")

	vars := mux.Vars(r)
	routeGUID := vars["guid"]

	route, err := h.lookupRouteAndDomain(ctx, routeGUID, authInfo)
	if err != nil {
		switch err.(type) {
		case repositories.NotFoundError:
			h.logger.Info("Route not found", "RouteGUID", routeGUID)
			writeNotFoundErrorResponse(w, "Route")
			return
		default:
			h.logger.Error(err, "Failed to fetch route from Kubernetes", "RouteGUID", routeGUID)
			writeUnknownErrorResponse(w)
			return
		}
	}

	err = writeJsonResponse(w, presenter.ForRoute(route, h.serverURL), http.StatusOK)
	if err != nil {
		h.logger.Error(err, "Failed to render response", "Route Host", route.Host)
		writeUnknownErrorResponse(w)
	}
}

func (h *RouteHandler) routeGetListHandler(authInfo authorization.Info, w http.ResponseWriter, r *http.Request) {
	ctx := r.Context()
	w.Header().Set("Content-Type", "application/json")

	if err := r.ParseForm(); err != nil {
		h.logger.Error(err, "Unable to parse request query parameters")
		writeUnknownErrorResponse(w)
		return
	}

	routeListFilter := new(payloads.RouteList)
	err := schema.NewDecoder().Decode(routeListFilter, r.Form)
	if err != nil {
		switch err.(type) {
		case schema.MultiError:
			multiError := err.(schema.MultiError)
			for _, v := range multiError {
				_, ok := v.(schema.UnknownKeyError)
				if ok {
					h.logger.Info("Unknown key used in Route filter")
					writeUnknownKeyError(w, routeListFilter.SupportedFilterKeys())
					return
				}
			}
			h.logger.Error(err, "Unable to decode request query parameters")
			writeUnknownErrorResponse(w)
			return

		default:
			h.logger.Error(err, "Unable to decode request query parameters")
			writeUnknownErrorResponse(w)
			return
		}
	}

	routes, err := h.lookupRouteAndDomainList(ctx, authInfo, routeListFilter.ToMessage())
	if err != nil {
		h.logger.Error(err, "Failed to fetch route or domains from Kubernetes")
		writeUnknownErrorResponse(w)
		return
	}

	err = writeJsonResponse(w, presenter.ForRouteList(routes, h.serverURL, *r.URL), http.StatusOK)
	if err != nil {
		h.logger.Error(err, "Failed to render response")
		writeUnknownErrorResponse(w)
	}
}

func (h *RouteHandler) routeGetDestinationsHandler(authInfo authorization.Info, w http.ResponseWriter, r *http.Request) {
	ctx := r.Context()
	w.Header().Set("Content-Type", "application/json")

	vars := mux.Vars(r)
	routeGUID := vars["guid"]

	route, err := h.lookupRouteAndDomain(ctx, routeGUID, authInfo)
	if err != nil {
		switch err.(type) {
		case repositories.NotFoundError:
			h.logger.Info("Route not found", "RouteGUID", routeGUID)
			writeNotFoundErrorResponse(w, "Route")
			return
		default:
			h.logger.Error(err, "Failed to fetch route from Kubernetes", "RouteGUID", routeGUID)
			writeUnknownErrorResponse(w)
			return
		}
	}

	err = writeJsonResponse(w, presenter.ForRouteDestinations(route, h.serverURL), http.StatusOK)
	if err != nil {
		h.logger.Error(err, "Failed to render response", "Route Host", route.Host)
		writeUnknownErrorResponse(w)
	}
}

func (h *RouteHandler) routeCreateHandler(authInfo authorization.Info, w http.ResponseWriter, r *http.Request) {
	ctx := r.Context()
	w.Header().Set("Content-Type", "application/json")

	var payload payloads.RouteCreate
	rme := decodeAndValidateJSONPayload(r, &payload)
	if rme != nil {
		writeRequestMalformedErrorResponse(w, rme)
		return
	}

<<<<<<< HEAD
	authInfo, ok := authorization.InfoFromContext(r.Context())
	if !ok {
		h.logger.Error(nil, "unable to get auth info")
		writeUnknownErrorResponse(w)
		return
	}

=======
>>>>>>> 61934c76
	namespaceGUID := payload.Relationships.Space.Data.GUID
	_, err := h.appRepo.FetchNamespace(ctx, authInfo, namespaceGUID)
	if err != nil {
		switch err.(type) {
		case repositories.PermissionDeniedOrNotFoundError:
			h.logger.Info("Namespace not found", "Namespace GUID", namespaceGUID)
			writeUnprocessableEntityError(w, "Invalid space. Ensure that the space exists and you have access to it.")
			return
		default:
			h.logger.Error(err, "Failed to fetch namespace from Kubernetes", "Namespace GUID", namespaceGUID)
			writeUnknownErrorResponse(w)
			return
		}
	}

	domainGUID := payload.Relationships.Domain.Data.GUID
	domain, err := h.domainRepo.FetchDomain(ctx, authInfo, domainGUID)
	if err != nil {
		switch err.(type) {
		case repositories.PermissionDeniedOrNotFoundError:
			h.logger.Info("Domain not found", "Domain GUID", domainGUID)
			writeUnprocessableEntityError(w, "Invalid domain. Ensure that the domain exists and you have access to it.")
			return
		default:
			h.logger.Error(err, "Failed to fetch domain from Kubernetes", "Domain GUID", domainGUID)
			writeUnknownErrorResponse(w)
			return
		}
	}

	createRouteMessage := payload.ToMessage()

	responseRouteRecord, err := h.routeRepo.CreateRoute(ctx, authInfo, createRouteMessage)
	if err != nil {
		// TODO: Catch the error from the (unwritten) validating webhook
		h.logger.Error(err, "Failed to create route", "Route Host", payload.Host)
		writeUnknownErrorResponse(w)
		return
	}

	responseRouteRecord = responseRouteRecord.UpdateDomainRef(domain)

	err = writeJsonResponse(w, presenter.ForRoute(responseRouteRecord, h.serverURL), http.StatusOK)
	if err != nil {
		h.logger.Error(err, "Failed to render response", "Route Host", payload.Host)
		writeUnknownErrorResponse(w)
	}
}

func (h *RouteHandler) routeAddDestinationsHandler(authInfo authorization.Info, w http.ResponseWriter, r *http.Request) {
	ctx := r.Context()
	w.Header().Set("Content-Type", "application/json")

	var destinationCreatePayload payloads.DestinationListCreate
	rme := decodeAndValidateJSONPayload(r, &destinationCreatePayload)
	if rme != nil {
		writeRequestMalformedErrorResponse(w, rme)
		return
	}

	vars := mux.Vars(r)
	routeGUID := vars["guid"]

	routeRecord, err := h.lookupRouteAndDomain(ctx, routeGUID, authInfo)
	if err != nil {
		if errors.As(err, new(repositories.NotFoundError)) {
			h.logger.Info("Route not found", "RouteGUID", routeGUID)
			writeUnprocessableEntityError(w, "Route is invalid. Ensure it exists and you have access to it.")
		} else {
			h.logger.Error(err, "Failed to fetch route from Kubernetes", "RouteGUID", routeGUID)
			writeUnknownErrorResponse(w)
		}
		return
	}

	destinationListCreateMessage := destinationCreatePayload.ToMessage(routeRecord)

	responseRouteRecord, err := h.routeRepo.AddDestinationsToRoute(ctx, authInfo, destinationListCreateMessage)
	if err != nil {
		h.logger.Error(err, "Failed to add destination on route", "Route GUID", routeRecord.GUID)
		writeUnknownErrorResponse(w)
		return
	}

	err = writeJsonResponse(w, presenter.ForRouteDestinations(responseRouteRecord, h.serverURL), http.StatusOK)
	if err != nil { // untested
		h.logger.Error(err, "Failed to render response", "Route GUID", routeRecord.GUID)
		writeUnknownErrorResponse(w)
	}
}

func (h *RouteHandler) RegisterRoutes(router *mux.Router) {
	w := NewAuthAwareHandlerFuncWrapper(h.logger)
	router.Path(RouteGetEndpoint).Methods("GET").HandlerFunc(w.Wrap(h.routeGetHandler))
	router.Path(RouteGetListEndpoint).Methods("GET").HandlerFunc(w.Wrap(h.routeGetListHandler))
	router.Path(RouteGetDestinationsEndpoint).Methods("GET").HandlerFunc(w.Wrap(h.routeGetDestinationsHandler))
	router.Path(RouteCreateEndpoint).Methods("POST").HandlerFunc(w.Wrap(h.routeCreateHandler))
	router.Path(RouteAddDestinationsEndpoint).Methods("POST").HandlerFunc(w.Wrap(h.routeAddDestinationsHandler))
}

// Fetch Route and compose related Domain information within
func (h *RouteHandler) lookupRouteAndDomain(ctx context.Context, routeGUID string, authInfo authorization.Info) (repositories.RouteRecord, error) {
	route, err := h.routeRepo.FetchRoute(ctx, authInfo, routeGUID)
	if err != nil {
		return repositories.RouteRecord{}, err
	}

	domain, err := h.domainRepo.FetchDomain(ctx, authInfo, route.Domain.GUID)
	// We assume K8s controller will ensure valid data, so the only error case is due to eventually consistency.
	// Return a generic retryable error.
	if err != nil {
		err = errors.New("resource not found for route's specified domain ref")
		return repositories.RouteRecord{}, err
	}

	route = route.UpdateDomainRef(domain)

	return route, nil
}

func (h *RouteHandler) lookupRouteAndDomainList(ctx context.Context, authInfo authorization.Info, message repositories.FetchRouteListMessage) ([]repositories.RouteRecord, error) {
	routeRecords, err := h.routeRepo.FetchRouteList(ctx, authInfo, message)
	if err != nil {
		return []repositories.RouteRecord{}, err
	}

	domainGUIDToDomainRecord := make(map[string]repositories.DomainRecord)

	for i, routeRecord := range routeRecords {
		currentDomainGUID := routeRecord.Domain.GUID
		domainRecord, has := domainGUIDToDomainRecord[currentDomainGUID]
		if !has {
			domainRecord, err = h.domainRepo.FetchDomain(ctx, authInfo, currentDomainGUID)
			if err != nil {
				err = errors.New("resource not found for route's specified domain ref")
				return []repositories.RouteRecord{}, err
			}
			domainGUIDToDomainRecord[currentDomainGUID] = domainRecord
		}
		routeRecords[i] = routeRecord.UpdateDomainRef(domainRecord)
	}

	return routeRecords, nil
}

func getDomainsForRoutes(ctx context.Context, domainRepo CFDomainRepository, authInfo authorization.Info, routeRecords []repositories.RouteRecord) ([]repositories.RouteRecord, error) {
	domainGUIDToDomainRecord := make(map[string]repositories.DomainRecord)
	for i, routeRecord := range routeRecords {
		currentDomainGUID := routeRecord.Domain.GUID
		domainRecord, has := domainGUIDToDomainRecord[currentDomainGUID]
		if !has {
			var err error
			domainRecord, err = domainRepo.FetchDomain(ctx, authInfo, currentDomainGUID)
			if err != nil {
				err = errors.New("resource not found for route's specified domain ref")
				return []repositories.RouteRecord{}, err
			}
			domainGUIDToDomainRecord[currentDomainGUID] = domainRecord
		}
		routeRecords[i] = routeRecord.UpdateDomainRef(domainRecord)
	}

	return routeRecords, nil
}<|MERGE_RESOLUTION|>--- conflicted
+++ resolved
@@ -174,16 +174,6 @@
 		return
 	}
 
-<<<<<<< HEAD
-	authInfo, ok := authorization.InfoFromContext(r.Context())
-	if !ok {
-		h.logger.Error(nil, "unable to get auth info")
-		writeUnknownErrorResponse(w)
-		return
-	}
-
-=======
->>>>>>> 61934c76
 	namespaceGUID := payload.Relationships.Space.Data.GUID
 	_, err := h.appRepo.FetchNamespace(ctx, authInfo, namespaceGUID)
 	if err != nil {
