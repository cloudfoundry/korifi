package apis_test

import (
	"encoding/json"
	"errors"
	"fmt"
	"net/http"
	"strings"

	. "github.com/onsi/gomega/gstruct"

	"code.cloudfoundry.org/cf-k8s-controllers/api/authorization"

	. "code.cloudfoundry.org/cf-k8s-controllers/api/apis"
	"code.cloudfoundry.org/cf-k8s-controllers/api/apis/fake"
	"code.cloudfoundry.org/cf-k8s-controllers/api/repositories"

	. "github.com/onsi/ginkgo/v2"
	. "github.com/onsi/gomega"
	logf "sigs.k8s.io/controller-runtime/pkg/log"
)

var _ = Describe("RouteHandler", func() {
	const (
		testDomainGUID = "test-domain-guid"
		testRouteGUID  = "test-route-guid"
		testRouteHost  = "test-route-host"
		testSpaceGUID  = "test-space-guid"
		testDomainName = "test-domain-name"
		testRoutePath  = "/test-route-path"
	)

	var (
		routeRepo  *fake.CFRouteRepository
		domainRepo *fake.CFDomainRepository
		appRepo    *fake.CFAppRepository
		spaceRepo  *fake.SpaceRepository

		requestMethod string
		requestPath   string
		requestBody   string
	)

	BeforeEach(func() {
		routeRepo = new(fake.CFRouteRepository)
		domainRepo = new(fake.CFDomainRepository)
		appRepo = new(fake.CFAppRepository)
		spaceRepo = new(fake.SpaceRepository)
		decoderValidator, err := NewDefaultDecoderValidator()
		Expect(err).NotTo(HaveOccurred())

		routeHandler := NewRouteHandler(
			logf.Log.WithName("TestRouteHandler"),
			*serverURL,
			routeRepo,
			domainRepo,
			appRepo,
			spaceRepo,
			decoderValidator,
		)
		routeHandler.RegisterRoutes(router)
	})

	JustBeforeEach(func() {
		req, err := http.NewRequestWithContext(ctx, requestMethod, requestPath, strings.NewReader(requestBody))
		Expect(err).NotTo(HaveOccurred())

		router.ServeHTTP(rr, req)
	})

	Describe("the GET /v3/routes/:guid endpoint", func() {
		BeforeEach(func() {
			routeRepo.GetRouteReturns(repositories.RouteRecord{
				GUID:      testRouteGUID,
				SpaceGUID: testSpaceGUID,
				Domain: repositories.DomainRecord{
					GUID: testDomainGUID,
				},
				Host:      testRouteHost,
				Protocol:  "http",
				CreatedAt: "create-time",
				UpdatedAt: "update-time",
			}, nil)

			domainRepo.GetDomainReturns(repositories.DomainRecord{
				GUID: testDomainGUID,
				Name: "example.org",
			}, nil)

			requestMethod = http.MethodGet
			requestPath = fmt.Sprintf("/v3/routes/%s", testRouteGUID)
			requestBody = ""
		})

		When("on the happy path", func() {
			It("returns status 200 OK", func() {
				Expect(rr.Code).To(Equal(http.StatusOK), "Matching HTTP response code:")
			})

			It("provides the authorization.Info from the context to the domain repository", func() {
				Expect(domainRepo.GetDomainCallCount()).To(Equal(1))
				_, actualAuthInfo, _ := domainRepo.GetDomainArgsForCall(0)
				Expect(actualAuthInfo).To(Equal(authInfo))
			})

			It("returns Content-Type as JSON in header", func() {
				contentTypeHeader := rr.Header().Get("Content-Type")
				Expect(contentTypeHeader).To(Equal(jsonHeader), "Matching Content-Type header:")
			})

			It("returns the Route in the response", func() {
				expectedBody := fmt.Sprintf(`{
					"guid": "test-route-guid",
					"port": null,
					"path": "",
					"protocol": "http",
					"host": "test-route-host",
					"url": "test-route-host.example.org",
					"created_at": "create-time",
					"updated_at": "update-time",
					"destinations": [],
					"relationships": {
						"space": {
							"data": {
								"guid": "test-space-guid"
							}
						},
						"domain": {
							"data": {
								"guid": "test-domain-guid"
							}
						}
					},
					"metadata": {
						"labels": {},
						"annotations": {}
					},
					"links": {
						"self":{
                            "href": "%[1]s/v3/routes/test-route-guid"
						},
						"space":{
                            "href": "%[1]s/v3/spaces/test-space-guid"
						},
						"domain":{
                            "href": "%[1]s/v3/domains/test-domain-guid"
						},
						"destinations":{
                            "href": "%[1]s/v3/routes/test-route-guid/destinations"
						}
					}
                }`, defaultServerURL)

				Expect(rr.Body.String()).To(MatchJSON(expectedBody), "Response body matches response:")
			})

			It("fetches the correct route", func() {
				Expect(routeRepo.GetRouteCallCount()).To(Equal(1), "Repo GetRoute was not called")
				_, _, actualRouteGUID := routeRepo.GetRouteArgsForCall(0)
				Expect(actualRouteGUID).To(Equal(testRouteGUID), "GetRoute was not passed the correct GUID")
			})

			It("fetches the correct domain", func() {
				Expect(domainRepo.GetDomainCallCount()).To(Equal(1), "Repo GetDomain was not called")
				_, _, actualDomainGUID := domainRepo.GetDomainArgsForCall(0)
				Expect(actualDomainGUID).To(Equal(testDomainGUID), "GetDomain was not passed the correct GUID")
			})
		})

		When("the route cannot be found", func() {
			BeforeEach(func() {
				routeRepo.GetRouteReturns(repositories.RouteRecord{}, repositories.NewNotFoundError(repositories.RouteResourceType, errors.New("internal-error-that-shouldn't-leak")))
			})

			It("returns an error", func() {
				expectNotFoundError("Route not found. Ensure it exists and you have access to it.")
			})
		})

		When("the route's domain cannot be found", func() {
			BeforeEach(func() {
				domainRepo.GetDomainReturns(repositories.DomainRecord{}, repositories.NewNotFoundError(repositories.DomainResourceType, errors.New("not found")))
			})

			It("returns an error", func() {
				expectNotFoundError("Domain")
			})
		})

		When("the route is not accessible", func() {
			BeforeEach(func() {
				routeRepo.GetRouteReturns(repositories.RouteRecord{}, repositories.NewForbiddenError(repositories.RouteResourceType, nil))
			})

			It("returns an error", func() {
				expectNotFoundError("Route not found")
			})
		})

		When("there is some other error fetching the route", func() {
			BeforeEach(func() {
				routeRepo.GetRouteReturns(repositories.RouteRecord{}, errors.New("unknown!"))
			})

			It("returns an error", func() {
				expectUnknownError()
			})
		})
	})

	Describe("the GET /v3/routes endpoint", func() {
		var (
			domainRecord repositories.DomainRecord
			routeRecord  repositories.RouteRecord
		)

		BeforeEach(func() {
			routeRecord = repositories.RouteRecord{
				GUID:      testRouteGUID,
				SpaceGUID: testSpaceGUID,
				Domain: repositories.DomainRecord{
					GUID: testDomainGUID,
				},
				Host:         testRouteHost,
				Path:         "/some_path",
				Protocol:     "http",
				Destinations: nil,
				Labels:       nil,
				Annotations:  nil,
				CreatedAt:    "2019-05-10T17:17:48Z",
				UpdatedAt:    "2019-05-10T17:17:48Z",
			}
			routeRepo.ListRoutesReturns([]repositories.RouteRecord{
				routeRecord,
			}, nil)

			domainRecord = repositories.DomainRecord{
				GUID: testDomainGUID,
				Name: "example.org",
			}
			domainRepo.GetDomainReturns(domainRecord, nil)

			requestMethod = http.MethodGet
			requestPath = "/v3/routes"
			requestBody = ""
		})

		When("on the happy path", func() {
			It("provides the authorization.Info from the context to the domain repository", func() {
				Expect(domainRepo.GetDomainCallCount()).To(Equal(1))
				_, actualAuthInfo, _ := domainRepo.GetDomainArgsForCall(0)
				Expect(actualAuthInfo).To(Equal(authInfo))
			})

			It("provides the authorization.Info from the context to the routes repository", func() {
				Expect(routeRepo.ListRoutesCallCount()).To(Equal(1))
				_, actualAuthInfo, _ := routeRepo.ListRoutesArgsForCall(0)
				Expect(actualAuthInfo).To(Equal(authInfo))
			})

			It("returns Content-Type as JSON in header", func() {
				contentTypeHeader := rr.Header().Get("Content-Type")
				Expect(contentTypeHeader).To(Equal(jsonHeader), "Matching Content-Type header:")
			})

			When("query parameters are not provided", func() {
				It("returns status 200 OK", func() {
					Expect(rr.Code).To(Equal(http.StatusOK), "Matching HTTP response code:")
				})

				It("returns Content-Type as JSON in header", func() {
					contentTypeHeader := rr.Header().Get("Content-Type")
					Expect(contentTypeHeader).To(Equal(jsonHeader), "Matching Content-Type header:")
				})

				It("returns the Pagination Data and App Resources in the response", func() {
					Expect(rr.Body.String()).To(MatchJSON(fmt.Sprintf(`{
	   				"pagination": {
	   					"total_results": 1,
	   					"total_pages": 1,
	   					"first": {
	   						"href": "%[1]s/v3/routes"
	   					},
	   					"last": {
	   						"href": "%[1]s/v3/routes"
	   					},
	   					"next": null,
	   					"previous": null
	   				},
	   				"resources": [
	   					{
	   						"guid": "%[2]s",
	   						"port": null,
	   						"path": "%[3]s",
	   						"protocol": "%[4]s",
	   						"host": "%[5]s",
	   						"url": "%[5]s.%[6]s%[3]s",
	   						"created_at": "%[7]s",
	   						"updated_at": "%[8]s",
	   						"destinations": [],
	   						"relationships": {
	   							"space": {
	   								"data": {
	   									"guid": "%[9]s"
	   								}
	   							},
	   							"domain": {
	   								"data": {
	   									"guid": "%[10]s"
	   								}
	   							}
	   						},
	   						"metadata": {
	   							"labels": {},
	   							"annotations": {}
	   						},
	   						"links": {
	   							"self":{
	   								"href": "%[1]s/v3/routes/%[2]s"
	   							},
	   							"space":{
	   								"href": "%[1]s/v3/spaces/%[9]s"
	   							},
	   							"domain":{
	   								"href": "%[1]s/v3/domains/%[10]s"
	   							},
	   							"destinations":{
	   								"href": "%[1]s/v3/routes/%[2]s/destinations"
	   							}
	   						}
	   					}
	   				]
	   				}`, defaultServerURL, routeRecord.GUID, routeRecord.Path, routeRecord.Protocol, routeRecord.Host, domainRecord.Name, routeRecord.CreatedAt, routeRecord.UpdatedAt, routeRecord.SpaceGUID, domainRecord.GUID)), "Response body matches response:")
				})
			})

			When("app_guids query parameters are provided", func() {
				BeforeEach(func() {
					requestPath += "?app_guids=my-app-guid"
				})

				It("returns status 200 OK", func() {
					Expect(rr.Code).To(Equal(http.StatusOK), "Matching HTTP response code:")
				})

				It("returns the Pagination Data with the app_guids filter", func() {
					Expect(rr.Body.String()).To(ContainSubstring("https://api.example.org/v3/routes?app_guids=my-app-guid"))
				})

				It("calls route with expected parameters", func() {
					Expect(routeRepo.ListRoutesCallCount()).To(Equal(1))
					_, _, message := routeRepo.ListRoutesArgsForCall(0)
					Expect(message.AppGUIDs).To(HaveLen(1))
					Expect(message.AppGUIDs[0]).To(Equal("my-app-guid"))
				})
			})

			When("space_guids query parameters are provided", func() {
				BeforeEach(func() {
					requestPath += "?space_guids=my-space-guid"
				})

				It("returns status 200 OK", func() {
					Expect(rr.Code).To(Equal(http.StatusOK), "Matching HTTP response code:")
				})

				It("returns the Pagination Data with the space_guids filter", func() {
					Expect(rr.Body.String()).To(ContainSubstring("https://api.example.org/v3/routes?space_guids=my-space-guid"))
				})

				It("calls route with expected parameters", func() {
					Expect(routeRepo.ListRoutesCallCount()).To(Equal(1))
					_, _, message := routeRepo.ListRoutesArgsForCall(0)
					Expect(message.AppGUIDs).To(HaveLen(0))
					Expect(message.SpaceGUIDs).To(HaveLen(1))
					Expect(message.SpaceGUIDs[0]).To(Equal("my-space-guid"))
				})
			})

			When("domain_guids query parameters are provided", func() {
				BeforeEach(func() {
					requestPath += "?domain_guids=my-domain-guid"
				})

				It("returns status 200 OK", func() {
					Expect(rr.Code).To(Equal(http.StatusOK), "Matching HTTP response code:")
				})

				It("returns the Pagination Data with the domain_guids filter", func() {
					Expect(rr.Body.String()).To(ContainSubstring("https://api.example.org/v3/routes?domain_guids=my-domain-guid"))
				})

				It("calls route with expected parameters", func() {
					Expect(routeRepo.ListRoutesCallCount()).To(Equal(1))
					_, _, message := routeRepo.ListRoutesArgsForCall(0)
					Expect(message.AppGUIDs).To(HaveLen(0))
					Expect(message.DomainGUIDs).To(HaveLen(1))
					Expect(message.DomainGUIDs[0]).To(Equal("my-domain-guid"))
				})
			})

			When("hosts query parameters are provided", func() {
				BeforeEach(func() {
					requestPath += "?hosts=my-host"
				})

				It("returns status 200 OK", func() {
					Expect(rr.Code).To(Equal(http.StatusOK), "Matching HTTP response code:")
				})

				It("returns the Pagination Data with the hosts filter", func() {
					Expect(rr.Body.String()).To(ContainSubstring("https://api.example.org/v3/routes?hosts=my-host"))
				})

				It("calls route with expected parameters", func() {
					Expect(routeRepo.ListRoutesCallCount()).To(Equal(1))
					_, _, message := routeRepo.ListRoutesArgsForCall(0)
					Expect(message.AppGUIDs).To(HaveLen(0))
					Expect(message.Hosts).To(HaveLen(1))
					Expect(message.Hosts[0]).To(Equal("my-host"))
				})
			})

			When("hosts query parameter is provided with no value", func() {
				BeforeEach(func() {
					requestPath += "?hosts="
					routeRepo.ListRoutesReturns([]repositories.RouteRecord{}, nil)
				})

				It("returns status 200 OK", func() {
					Expect(rr.Code).To(Equal(http.StatusOK), "Matching HTTP response code:")
				})

				It("returns the Pagination Data with the hosts filter", func() {
					response := map[string]interface{}{}
					err := json.Unmarshal(rr.Body.Bytes(), &response)
					Expect(err).NotTo(HaveOccurred())
					Expect(response).To(SatisfyAll(
						HaveKeyWithValue("pagination", HaveKeyWithValue("first", HaveKeyWithValue("href", "https://api.example.org/v3/routes?hosts="))),
						HaveKeyWithValue("resources", BeEmpty()),
					))
				})

				It("calls route with expected parameters", func() {
					Expect(routeRepo.ListRoutesCallCount()).To(Equal(1))
					_, _, message := routeRepo.ListRoutesArgsForCall(0)
					Expect(message.AppGUIDs).To(HaveLen(0))
					Expect(message.Hosts).To(HaveLen(1))
					Expect(message.Hosts[0]).To(Equal(""))
				})
			})

			When("paths query parameters are provided", func() {
				BeforeEach(func() {
					requestPath += "?paths=/some/path"
				})

				It("returns status 200 OK", func() {
					Expect(rr.Code).To(Equal(http.StatusOK), "Matching HTTP response code:")
				})

				It("returns the Pagination Data with the paths filter", func() {
					Expect(rr.Body.String()).To(ContainSubstring("https://api.example.org/v3/routes?paths=/some/path"))
				})

				It("calls route with expected parameters", func() {
					Expect(routeRepo.ListRoutesCallCount()).To(Equal(1))
					_, _, message := routeRepo.ListRoutesArgsForCall(0)
					Expect(message.AppGUIDs).To(HaveLen(0))
					Expect(message.Paths).To(HaveLen(1))
					Expect(message.Paths[0]).To(Equal("/some/path"))
				})
			})
		})

		When("no routes exist", func() {
			BeforeEach(func() {
				routeRepo.ListRoutesReturns([]repositories.RouteRecord{}, nil)
			})

			It("returns status 200 OK", func() {
				Expect(rr.Code).To(Equal(http.StatusOK), "Matching HTTP response code:")
			})

			It("returns Content-Type as JSON in header", func() {
				contentTypeHeader := rr.Header().Get("Content-Type")
				Expect(contentTypeHeader).To(Equal(jsonHeader), "Matching Content-Type header:")
			})

			It("returns an empty list in the response", func() {
				expectedBody := fmt.Sprintf(`{
	   					"pagination": {
	   						"total_results": 0,
	   						"total_pages": 1,
	   						"first": {
	   							"href": "%[1]s/v3/routes"
	   						},
	   						"last": {
	   							"href": "%[1]s/v3/routes"
	   						},
	   						"next": null,
	   						"previous": null
	   					},
	   					"resources": [
	   					]
	   				}`, defaultServerURL)

				Expect(rr.Body.String()).To(MatchJSON(expectedBody), "Response body matches response:")
			})
		})

		When("there is a failure Listing Routes", func() {
			BeforeEach(func() {
				routeRepo.ListRoutesReturns([]repositories.RouteRecord{}, errors.New("unknown!"))
			})

			It("returns an error", func() {
				expectUnknownError()
			})
		})

		When("the domain cannot be found", func() {
			BeforeEach(func() {
				domainRepo.GetDomainReturns(repositories.DomainRecord{}, repositories.NewNotFoundError(repositories.DomainResourceType, nil))
			})

			It("returns an error", func() {
				expectUnknownError()
			})
		})

		When("there is a failure finding a Domain", func() {
			BeforeEach(func() {
				domainRepo.GetDomainReturns(repositories.DomainRecord{}, errors.New("unknown!"))
			})

			It("returns an error", func() {
				expectUnknownError()
			})
		})

		When("invalid query parameters are provided", func() {
			BeforeEach(func() {
				requestPath += "?foo=my-app-guid"
			})

			It("returns an Unknown key error", func() {
				expectUnknownKeyError("The query parameter is invalid: Valid parameters are: 'app_guids, space_guids, domain_guids, hosts, paths'")
			})
		})

		When("authentication is invalid", func() {
			BeforeEach(func() {
				routeRepo.ListRoutesReturns([]repositories.RouteRecord{}, authorization.InvalidAuthError{})
			})

			It("returns Unauthorized error", func() {
				Expect(rr.Result().StatusCode).To(Equal(http.StatusUnauthorized))
				Expect(rr).To(HaveHTTPHeaderWithValue("Content-Type", jsonHeader))
				Expect(rr.Body.String()).To(MatchJSON(`{
	                "errors": [
						{
							"detail": "Invalid Auth Token",
							"title": "CF-InvalidAuthToken",
							"code": 1000
						}
	                ]
	            }`))
			})
		})

		When("authentication is not provided", func() {
			BeforeEach(func() {
				routeRepo.ListRoutesReturns([]repositories.RouteRecord{}, authorization.NotAuthenticatedError{})
			})

			It("returns Unauthorized error", func() {
				expectNotAuthenticatedError()
			})
		})
	})

	Describe("the POST /v3/routes endpoint", func() {
		BeforeEach(func() {
			requestMethod = http.MethodPost
			requestPath = "/v3/routes"

			spaceRepo.GetSpaceReturns(repositories.SpaceRecord{
				Name: testSpaceGUID,
			}, nil)

			domainRepo.GetDomainReturns(repositories.DomainRecord{
				GUID: testDomainGUID,
				Name: testDomainName,
			}, nil)

			routeRepo.CreateRouteReturns(repositories.RouteRecord{
				GUID:      testRouteGUID,
				SpaceGUID: testSpaceGUID,
				Domain: repositories.DomainRecord{
					GUID: testDomainGUID,
				},
				Host:      testRouteHost,
				Path:      testRoutePath,
				Protocol:  "http",
				CreatedAt: "create-time",
				UpdatedAt: "update-time",
			}, nil)

			requestBody = initializeCreateRouteRequestBody(testRouteHost, testRoutePath, testSpaceGUID, testDomainGUID, nil, nil)
		})

		When("the space exists and the route does not exist and", func() {
			When("a plain POST test route request is sent without metadata", func() {
				It("checks that the specified namespace exists", func() {
					Expect(spaceRepo.GetSpaceCallCount()).To(Equal(1))
					_, _, actualSpaceGUID := spaceRepo.GetSpaceArgsForCall(0)
					Expect(actualSpaceGUID).To(Equal(testSpaceGUID))
				})

				It("checks that the specified domain exists", func() {
					Expect(domainRepo.GetDomainCallCount()).To(Equal(1), "Repo GetDomain was not called")
					_, _, actualDomainGUID := domainRepo.GetDomainArgsForCall(0)
					Expect(actualDomainGUID).To(Equal(testDomainGUID), "GetDomain was not passed the correct GUID")
				})

				It("provides the authorization.Info from the context to the domain repository", func() {
					Expect(domainRepo.GetDomainCallCount()).To(Equal(1))
					_, actualAuthInfo, _ := domainRepo.GetDomainArgsForCall(0)
					Expect(actualAuthInfo).To(Equal(authInfo))
				})

				It("provides the authorization.Info from the context to the routes repository", func() {
					Expect(routeRepo.CreateRouteCallCount()).To(Equal(1))
					_, actualAuthInfo, _ := routeRepo.CreateRouteArgsForCall(0)
					Expect(actualAuthInfo).To(Equal(authInfo))
				})

<<<<<<< HEAD
				It("returns status 201 CREATED", func() {
=======
				It("returns status 201 Created", func() {
>>>>>>> 457c8c0d
					Expect(rr.Code).To(Equal(http.StatusCreated), "Matching HTTP response code:")
				})

				It("returns Content-Type as JSON in header", func() {
					Expect(rr.Header().Get("Content-Type")).To(Equal(jsonHeader), "Matching Content-Type header:")
				})

				It("returns the created route in the response", func() {
					Expect(rr.Body.String()).To(MatchJSON(fmt.Sprintf(`{
	   						"guid": "test-route-guid",
	   						"protocol": "http",
	   						"port": null,
	   						"host": "test-route-host",
	   						"path": "/test-route-path",
	   						"url": "test-route-host.test-domain-name/test-route-path",
	   						"created_at": "create-time",
	   						"updated_at": "update-time",
	   						"destinations": [],
	   						"metadata": {
	   							"labels": {},
	   							"annotations": {}
	   						},
	   						"relationships": {
	   							"space": {
	   								"data": {
	   									"guid": "test-space-guid"
	   								}
	   							},
	   							"domain": {
	   								"data": {
	   									"guid": "test-domain-guid"
	   								}
	   							}
	   						},
	   						"links": {
	   							"self": {
	                                   "href": "%[1]s/v3/routes/test-route-guid"
	   							},
	   							"space": {
	                                   "href": "%[1]s/v3/spaces/test-space-guid"
	   							},
	   							"domain": {
	                                   "href": "%[1]s/v3/domains/test-domain-guid"
	   							},
	   							"destinations": {
	                                   "href": "%[1]s/v3/routes/test-route-guid/destinations"
	   							}
	   						}
	                       }`, defaultServerURL)), "Response body mismatch")
				})
			})

			When("a POST test route request is sent with metadata labels", func() {
				var testLabels map[string]string

				BeforeEach(func() {
					testLabels = map[string]string{"label1": "foo", "label2": "bar"}

					requestBody = initializeCreateRouteRequestBody(testRouteHost, testRoutePath, testSpaceGUID, testDomainGUID, testLabels, nil)
				})

				It("should pass along the labels to CreateRoute", func() {
					Expect(routeRepo.CreateRouteCallCount()).To(Equal(1), "Repo CreateRoute count was not invoked 1 time")
					_, _, createRouteRecord := routeRepo.CreateRouteArgsForCall(0)
					Expect(createRouteRecord.Labels).To(Equal(testLabels))
				})
			})

			When("a POST test route request is sent with metadata annotations", func() {
				var testAnnotations map[string]string

				BeforeEach(func() {
					testAnnotations = map[string]string{"annotation1": "foo", "annotation2": "bar"}
					requestBody = initializeCreateRouteRequestBody(testRouteHost, testRoutePath, testSpaceGUID, testDomainGUID, nil, testAnnotations)
				})

				It("should pass along the annotations to CreateRoute", func() {
					Expect(routeRepo.CreateRouteCallCount()).To(Equal(1), "Repo CreateRoute count was not invoked 1 time")
					_, _, createRouteRecord := routeRepo.CreateRouteArgsForCall(0)
					Expect(createRouteRecord.Annotations).To(Equal(testAnnotations))
				})
			})
		})

		When("the request body is invalid JSON", func() {
			BeforeEach(func() {
				requestBody = `{`
			})

			It("returns a status 400 Bad Request ", func() {
				Expect(rr.Code).To(Equal(http.StatusBadRequest), "Matching HTTP response code:")
			})

			It("returns Content-Type as JSON in header", func() {
				Expect(rr.Header().Get("Content-Type")).To(Equal(jsonHeader), "Matching Content-Type header:")
			})

			It("has the expected error response body", func() {
				Expect(rr.Body.String()).To(MatchJSON(`{
	   					"errors": [
	   						{
	   							"title": "CF-MessageParseError",
	   							"detail": "Request invalid due to parse error: invalid request body",
	   							"code": 1001
	   						}
	   					]
	   				}`), "Response body matches response:")
			})
		})

		When("the request body includes an unknown description field", func() {
			BeforeEach(func() {
				requestBody = `{"description" : "Invalid Request"}`
			})

			It("returns an error", func() {
				expectUnprocessableEntityError(`invalid request body: json: unknown field "description"`)
			})
		})

		When("the host is missing", func() {
			BeforeEach(func() {
				requestBody = `{
	   					"relationships": {
	   						"domain": {
	   							"data": {
	   								"guid": "0b78dd5d-c723-4f2e-b168-df3c3e1d0806"
	   							}
	   						},
	   						"space": {
	   							"data": {
	   								"guid": "0c78dd5d-c723-4f2e-b168-df3c3e1d0806"
	   							}
	   						}
	   					}
	   				}`
			})

			It("returns an error", func() {
				expectUnprocessableEntityError("Key: 'RouteCreate.Host' Error:Field validation for 'Host' failed on the 'hostname_rfc1123' tag")
			})
		})

		When("the host is not a string", func() {
			BeforeEach(func() {
				requestBody = `{
	   					"host": 12345,
	   					"relationships": {
	   						"space": {
	   							"data": {
	   								"guid": "2f35885d-0c9d-4423-83ad-fd05066f8576"
	   							}
	   						}
	   					}
	   				}`
			})

			It("returns an error", func() {
				expectUnprocessableEntityError("Host must be a string")
			})
		})

		When("the host format is invalid", func() {
			BeforeEach(func() {
				requestBody = `{
	   					"host": "!-invalid-hostname-!",
	   					"relationships": {
	   						"domain": {
	   							"data": {
	   								"guid": "0b78dd5d-c723-4f2e-b168-df3c3e1d0806"
	   							}
	   						},
	   						"space": {
	   							"data": {
	   								"guid": "2f35885d-0c9d-4423-83ad-fd05066f8576"
	   							}
	   						}
	   					}
	   				}`
			})

			It("returns an error", func() {
				expectUnprocessableEntityError("Key: 'RouteCreate.Host' Error:Field validation for 'Host' failed on the 'hostname_rfc1123' tag")
			})
		})

		When("the host too long", func() {
			BeforeEach(func() {
				requestBody = `{
	   					"host": "a-really-long-hostname-that-is-not-valid-according-to-the-dns-rfc",
	   					"relationships": {
	   						"domain": {
	   							"data": {
	   								"guid": "0b78dd5d-c723-4f2e-b168-df3c3e1d0806"
	   							}
	   						},
	   						"space": {
	   							"data": {
	   								"guid": "2f35885d-0c9d-4423-83ad-fd05066f8576"
	   							}
	   						}
	   					}
	   				}`
			})

			It("returns an error", func() {
				expectUnprocessableEntityError("Key: 'RouteCreate.Host' Error:Field validation for 'Host' failed on the 'hostname_rfc1123' tag")
			})
		})

		When("the path is missing a leading /", func() {
			BeforeEach(func() {
				requestBody = `{
	   					"host": "test-route-host",
	   					"path": "invalid/path",
	   					 "relationships": {
	   						"domain": {
	   							"data": {
	   								"guid": "0b78dd5d-c723-4f2e-b168-df3c3e1d0806"
	   							}
	   						},
	   						"space": {
	   							"data": {
	   								"guid": "2f35885d-0c9d-4423-83ad-fd05066f8576"
	   							}
	   						}
	   					}
	   				}`
			})

			It("returns an error", func() {
				expectUnprocessableEntityError("Key: 'RouteCreate.Path' Error:Field validation for 'Path' failed on the 'routepathstartswithslash' tag")
			})
		})

		When("the request body is missing the domain relationship", func() {
			BeforeEach(func() {
				requestBody = `{
	   					"host": "test-route-host",
	   					"relationships": {
	   						"space": {
	   							"data": {
	   								"guid": "0c78dd5d-c723-4f2e-b168-df3c3e1d0806"
	   							}
	   						}
	   					}
	   				}`
			})

			It("returns an error", func() {
				expectUnprocessableEntityError("Data is a required field")
			})
		})

		When("the request body is missing the space relationship", func() {
			BeforeEach(func() {
				requestBody = `{
	   					"host": "test-route-host",
	   					"relationships": {
	   						"domain": {
	   							"data": {
	   								"guid": "0b78dd5d-c723-4f2e-b168-df3c3e1d0806"
	   							}
	   						}
	   					}
	   				}`
			})

			It("returns an error", func() {
				expectUnprocessableEntityError("Data is a required field")
			})
		})

		When("the space does not exist", func() {
			BeforeEach(func() {
				spaceRepo.GetSpaceReturns(repositories.SpaceRecord{},
					repositories.NewNotFoundError(repositories.SpaceResourceType, errors.New("not found")))

				requestBody = initializeCreateRouteRequestBody(testRouteHost, testRoutePath, "no-such-space", testDomainGUID, nil, nil)
			})

			It("returns an error", func() {
				expectUnprocessableEntityError("Invalid space. Ensure that the space exists and you have access to it.")
			})
		})

		When("GetSpace returns an unknown error", func() {
			BeforeEach(func() {
				spaceRepo.GetSpaceReturns(repositories.SpaceRecord{},
					errors.New("random error"))

				requestBody = initializeCreateRouteRequestBody(testRouteHost, testRoutePath, "no-such-space", testDomainGUID, nil, nil)
			})

			It("returns an error", func() {
				expectUnknownError()
			})
		})

		When("the domain does not exist", func() {
			BeforeEach(func() {
				domainRepo.GetDomainReturns(repositories.DomainRecord{}, repositories.NewNotFoundError(repositories.DomainResourceType, nil))
				requestBody = initializeCreateRouteRequestBody(testRouteHost, testRoutePath, testSpaceGUID, "no-such-domain", nil, nil)
			})

			It("returns an error", func() {
				expectUnprocessableEntityError("Invalid domain. Ensure that the domain exists and you have access to it.")
			})
		})

		When("GetDomain returns an unknown error", func() {
			BeforeEach(func() {
				domainRepo.GetDomainReturns(repositories.DomainRecord{}, errors.New("random error"))
				requestBody = initializeCreateRouteRequestBody(testRouteHost, testRoutePath, testSpaceGUID, "no-such-domain", nil, nil)
			})

			It("returns an error", func() {
				expectUnknownError()
			})
		})

		When("CreateRoute returns an already exists error", func() {
			BeforeEach(func() {
				routeRepo.CreateRouteReturns(repositories.RouteRecord{}, repositories.NewDuplicateError(repositories.RouteResourceType, nil))
			})

			It("returns a duplicate resource error", func() {
				Expect(rr).To(HaveHTTPBody(MatchJSON(`{
                    "errors": [
                        {
                            "title": "CF-UnprocessableEntity",
                            "detail": "Route already exists with host 'test-route-host' and path '/test-route-path' for domain 'test-domain-name'.",
                            "code": 10008
                        }
                    ]
                }`)))
			})

			When("the route path is not set", func() {
				BeforeEach(func() {
					requestBody = initializeCreateRouteRequestBody(testRouteHost, "", testSpaceGUID, testDomainGUID, nil, nil)
				})

				It("returns a duplicate resource error", func() {
					Expect(rr).To(HaveHTTPBody(MatchJSON(`{
                    "errors": [
                        {
                            "title": "CF-UnprocessableEntity",
                            "detail": "Route already exists with host 'test-route-host' for domain 'test-domain-name'.",
                            "code": 10008
                        }
                    ]
                }`)))
				})
			})
		})

		When("CreateRoute returns an unknown error", func() {
			BeforeEach(func() {
				routeRepo.CreateRouteReturns(repositories.RouteRecord{},
					errors.New("random error"))

				requestBody = initializeCreateRouteRequestBody(testRouteHost, testRoutePath, testSpaceGUID, "no-such-domain", nil, nil)
			})

			It("returns an error", func() {
				expectUnknownError()
			})
		})

		When("authentication is invalid", func() {
			BeforeEach(func() {
				routeRepo.CreateRouteReturns(repositories.RouteRecord{}, authorization.InvalidAuthError{})
			})

			It("returns Unauthorized error", func() {
				Expect(rr.Result().StatusCode).To(Equal(http.StatusUnauthorized))
				Expect(rr).To(HaveHTTPHeaderWithValue("Content-Type", jsonHeader))
				Expect(rr.Body.String()).To(MatchJSON(`{
	                "errors": [
						{
							"detail": "Invalid Auth Token",
							"title": "CF-InvalidAuthToken",
							"code": 1000
						}
	                ]
	            }`))
			})
		})

		When("authentication is not provided", func() {
			BeforeEach(func() {
				routeRepo.CreateRouteReturns(repositories.RouteRecord{}, authorization.NotAuthenticatedError{})
			})

			It("returns Unauthorized error", func() {
				expectNotAuthenticatedError()
			})
		})
	})

	Describe("the GET /v3/routes/:guid/destinations endpoint", func() {
		var routeRecord repositories.RouteRecord

		BeforeEach(func() {
			routeRecord = repositories.RouteRecord{
				GUID:      testRouteGUID,
				SpaceGUID: testSpaceGUID,
				Domain: repositories.DomainRecord{
					GUID: testDomainGUID,
				},
				Host:     testRouteHost,
				Protocol: "http",
				Destinations: []repositories.DestinationRecord{
					{
						GUID:        "89323d4e-2e84-43e7-83e9-adbf50a20c0e",
						AppGUID:     "1cb006ee-fb05-47e1-b541-c34179ddc446",
						ProcessType: "web",
						Port:        8080,
						Protocol:    "http1",
					},
					{
						GUID:        "fbef10a2-8ee7-11e9-aa2d-abeeaf7b83c5",
						AppGUID:     "01856e12-8ee8-11e9-98a5-bb397dbc818f",
						ProcessType: "api",
						Port:        9000,
						Protocol:    "http1",
					},
				},
				CreatedAt: "create-time",
				UpdatedAt: "update-time",
			}
			routeRepo.GetRouteReturns(routeRecord, nil)

			requestMethod = http.MethodGet
			requestPath = fmt.Sprintf("/v3/routes/%s/destinations", testRouteGUID)
			requestBody = ""
		})

		When("On the happy path and", func() {
			When("the Route has destinations", func() {
				It("returns status 200 OK", func() {
					Expect(rr.Code).To(Equal(http.StatusOK), "Matching HTTP response code:")
				})

				It("provides the authorization.Info from the context to the routes repository", func() {
					Expect(routeRepo.GetRouteCallCount()).To(Equal(1))
					_, actualAuthInfo, _ := routeRepo.GetRouteArgsForCall(0)
					Expect(actualAuthInfo).To(Equal(authInfo))
				})

				It("returns Content-Type as JSON in header", func() {
					contentTypeHeader := rr.Header().Get("Content-Type")
					Expect(contentTypeHeader).To(Equal(jsonHeader), "Matching Content-Type header:")
				})

				It("returns the Destinations in the response", func() {
					expectedBody := fmt.Sprintf(`{
							"destinations": [
								{
									"guid": "%[3]s",
									"app": {
										"guid": "%[4]s",
										"process": {
											"type": "%[5]s"
										}
									},
									"weight": null,
									"port": %[6]d,
									"protocol": "http1"
								},
								{
									"guid": "%[7]s",
									"app": {
										"guid": "%[8]s",
										"process": {
											"type": "%[9]s"
										}
									},
									"weight": null,
									"port": %[10]d,
									"protocol": "http1"
								}
							],
							"links": {
								"self": {
									"href": "%[1]s/v3/routes/%[2]s/destinations"
								},
								"route": {
									"href": "%[1]s/v3/routes/%[2]s"
								}
							}
						}`, defaultServerURL, testRouteGUID,
						routeRecord.Destinations[0].GUID, routeRecord.Destinations[0].AppGUID, routeRecord.Destinations[0].ProcessType, routeRecord.Destinations[0].Port,
						routeRecord.Destinations[1].GUID, routeRecord.Destinations[1].AppGUID, routeRecord.Destinations[1].ProcessType, routeRecord.Destinations[1].Port)

					Expect(rr.Body.String()).To(MatchJSON(expectedBody), "Response body matches response:")
				})
			})

			When("the Route has no destinations", func() {
				BeforeEach(func() {
					routeRepo.GetRouteReturns(
						repositories.RouteRecord{
							GUID:      testRouteGUID,
							SpaceGUID: testSpaceGUID,
							Domain: repositories.DomainRecord{
								GUID: testDomainGUID,
							},
							Host:         testRouteHost,
							Protocol:     "http",
							Destinations: []repositories.DestinationRecord{},
							CreatedAt:    "create-time",
							UpdatedAt:    "update-time",
						}, nil)
				})

				It("returns status 200 OK", func() {
					Expect(rr.Code).To(Equal(http.StatusOK), "Matching HTTP response code:")
				})

				It("returns Content-Type as JSON in header", func() {
					contentTypeHeader := rr.Header().Get("Content-Type")
					Expect(contentTypeHeader).To(Equal(jsonHeader), "Matching Content-Type header:")
				})

				It("returns no Destinations in the response", func() {
					expectedBody := fmt.Sprintf(`{
							"destinations": [],
							"links": {
								"self": {
									"href": "%[1]s/v3/routes/%[2]s/destinations"
								},
								"route": {
									"href": "%[1]s/v3/routes/%[2]s"
								}
							}
						}`, defaultServerURL, testRouteGUID)

					Expect(rr.Body.String()).To(MatchJSON(expectedBody), "Response body matches response:")
				})
			})
		})

		When("the route cannot be found", func() {
			BeforeEach(func() {
				routeRepo.GetRouteReturns(repositories.RouteRecord{}, repositories.NewNotFoundError(repositories.RouteResourceType, errors.New("not found")))
			})

			It("returns an error", func() {
				expectNotFoundError("Route not found")
			})
		})

		When("there is some other issue fetching the route", func() {
			BeforeEach(func() {
				routeRepo.GetRouteReturns(repositories.RouteRecord{}, errors.New("unknown!"))
			})

			It("returns an error", func() {
				expectUnknownError()
			})
		})

		When("authentication is invalid", func() {
			BeforeEach(func() {
				routeRepo.GetRouteReturns(repositories.RouteRecord{}, authorization.InvalidAuthError{})
			})

			It("returns Unauthorized error", func() {
				Expect(rr.Result().StatusCode).To(Equal(http.StatusUnauthorized))
				Expect(rr).To(HaveHTTPHeaderWithValue("Content-Type", jsonHeader))
				Expect(rr.Body.String()).To(MatchJSON(`{
	                "errors": [
						{
							"detail": "Invalid Auth Token",
							"title": "CF-InvalidAuthToken",
							"code": 1000
						}
	                ]
	            }`))
			})
		})

		When("authentication is not provided", func() {
			BeforeEach(func() {
				routeRepo.GetRouteReturns(repositories.RouteRecord{}, authorization.NotAuthenticatedError{})
			})

			It("returns Unauthorized error", func() {
				expectNotAuthenticatedError()
			})
		})
	})

	Describe("the POST /v3/routes/:guid/destinations endpoint", func() {
		const (
			routeGUID               = "test-route-guid"
			domainGUID              = "test-domain-guid"
			spaceGUID               = "test-space-guid"
			routeHost               = "test-app"
			destination1AppGUID     = "1cb006ee-fb05-47e1-b541-c34179ddc446"
			destination2AppGUID     = "01856e12-8ee8-11e9-98a5-bb397dbc818f"
			destination2ProcessType = "api"
			destination2Port        = 9000
			destination1GUID        = "destination1-guid"
			destination2GUID        = "destination2-guid"
		)

		var (
			domain      repositories.DomainRecord
			routeRecord repositories.RouteRecord
		)

		BeforeEach(func() {
			routeRecord = repositories.RouteRecord{
				GUID:         routeGUID,
				SpaceGUID:    spaceGUID,
				Domain:       repositories.DomainRecord{GUID: domainGUID},
				Host:         routeHost,
				Path:         "",
				Protocol:     "http",
				Destinations: nil,
			}

			domain = repositories.DomainRecord{
				GUID: domainGUID,
				Name: "my-tld.com",
			}

			routeRepo.GetRouteReturns(routeRecord, nil)
			domainRepo.GetDomainReturns(domain, nil)

			updatedRoute := routeRecord
			updatedRoute.Domain = domain
			updatedRoute.Destinations = []repositories.DestinationRecord{
				{
					GUID:        destination1GUID,
					AppGUID:     destination1AppGUID,
					ProcessType: "web",
					Port:        8080,
					Protocol:    "http1",
				},
				{
					GUID:        destination2GUID,
					AppGUID:     destination2AppGUID,
					ProcessType: destination2ProcessType,
					Port:        destination2Port,
					Protocol:    "http1",
				},
			}
			routeRepo.AddDestinationsToRouteReturns(updatedRoute, nil)

			requestMethod = http.MethodPost
			requestPath = "/v3/routes/" + routeGUID + "/destinations"
			requestBody = fmt.Sprintf(`{
						"destinations": [
							{
								"app": {
									"guid": %q
								},
								"protocol": "http1"
							},
							{
								"app": {
									"guid": %q,
									"process": {
										"type": %q
									}
								},
								"port": %d,
								"protocol": "http1"
							}
						]
					}`, destination1AppGUID, destination2AppGUID, destination2ProcessType, destination2Port)
		})

		When("the request body is valid", func() {
			It("passes the authInfo into the repo calls", func() {
				Expect(routeRepo.GetRouteCallCount()).To(Equal(1))
				_, actualAuthInfo, _ := routeRepo.GetRouteArgsForCall(0)
				Expect(actualAuthInfo).To(Equal(authInfo))

				Expect(domainRepo.GetDomainCallCount()).To(Equal(1))
				_, actualAuthInfo, _ = domainRepo.GetDomainArgsForCall(0)
				Expect(actualAuthInfo).To(Equal(authInfo))

				Expect(routeRepo.AddDestinationsToRouteCallCount()).To(Equal(1))
				_, actualAuthInfo, _ = routeRepo.AddDestinationsToRouteArgsForCall(0)
				Expect(actualAuthInfo).To(Equal(authInfo))
			})

			It("returns a success and a valid response", func() {
				Expect(rr.Code).To(Equal(http.StatusOK), "Matching HTTP response code:")

				var parsedBody map[string]interface{}
				Expect(
					json.Unmarshal(rr.Body.Bytes(), &parsedBody),
				).To(Succeed())

				Expect(parsedBody["destinations"]).To(HaveLen(2))
				Expect(parsedBody["destinations"]).To(Equal([]interface{}{
					map[string]interface{}{
						"guid": destination1GUID,
						"app": map[string]interface{}{
							"guid": destination1AppGUID,
							"process": map[string]interface{}{
								"type": "web",
							},
						},
						"weight":   nil,
						"port":     float64(8080),
						"protocol": "http1",
					},
					map[string]interface{}{
						"guid": destination2GUID,
						"app": map[string]interface{}{
							"guid": destination2AppGUID,
							"process": map[string]interface{}{
								"type": destination2ProcessType,
							},
						},
						"weight":   nil,
						"port":     float64(destination2Port),
						"protocol": "http1",
					},
				}))

				Expect(parsedBody["links"]).To(Equal(map[string]interface{}{
					"self": map[string]interface{}{
						"href": "https://api.example.org/v3/routes/test-route-guid/destinations",
					},
					"route": map[string]interface{}{
						"href": "https://api.example.org/v3/routes/test-route-guid",
					},
				}))
			})

			It("adds the new destinations to the Route", func() {
				Expect(routeRepo.AddDestinationsToRouteCallCount()).To(Equal(1))
				_, _, message := routeRepo.AddDestinationsToRouteArgsForCall(0)
				Expect(message.RouteGUID).To(Equal(routeGUID))
				Expect(message.SpaceGUID).To(Equal(spaceGUID))

				Expect(message.NewDestinations).To(ConsistOf(
					MatchAllFields(Fields{
						"AppGUID":     Equal(destination1AppGUID),
						"ProcessType": Equal("web"),
						"Port":        Equal(8080),
						"Protocol":    Equal("http1"),
					}),
					MatchAllFields(Fields{
						"AppGUID":     Equal(destination2AppGUID),
						"ProcessType": Equal(destination2ProcessType),
						"Port":        Equal(destination2Port),
						"Protocol":    Equal("http1"),
					}),
				))
			})

			When("the route doesn't exist", func() {
				BeforeEach(func() {
					routeRepo.GetRouteReturns(repositories.RouteRecord{}, repositories.NewNotFoundError(repositories.RouteResourceType, nil))
				})

				It("responds with 404 and an error", func() {
					expectNotFoundError("Route not found")
				})

				It("doesn't add any destinations to a route", func() {
					Expect(routeRepo.AddDestinationsToRouteCallCount()).To(Equal(0))
				})
			})

			When("the destination protocol is not provided", func() {
				BeforeEach(func() {
					requestBody = fmt.Sprintf(`{
						"destinations": [
							{
								"app": {
									"guid": %q
								}
							},
							{
								"app": {
									"guid": %q,
									"process": {
										"type": %q
									}
								},
								"port": %d,
								"protocol": "http1"
							}
						]
					}`, destination1AppGUID, destination2AppGUID, destination2ProcessType, destination2Port)
				})
				It("defaults the protocol to `http1`", func() {
					Expect(rr.Code).To(Equal(http.StatusOK), "Matching HTTP response code:")

					var parsedBody map[string]interface{}
					Expect(
						json.Unmarshal(rr.Body.Bytes(), &parsedBody),
					).To(Succeed())

					var destination map[string]interface{}

					Expect(parsedBody["destinations"]).To(HaveLen(2))
					destination = parsedBody["destinations"].([]interface{})[0].(map[string]interface{})
					Expect(destination["protocol"]).To(Equal("http1"))

					destination = parsedBody["destinations"].([]interface{})[1].(map[string]interface{})
					Expect(destination["protocol"]).To(Equal("http1"))
				})
			})

			When("fetching the route errors", func() {
				BeforeEach(func() {
					routeRepo.GetRouteReturns(repositories.RouteRecord{}, errors.New("boom"))
				})

				It("responds with an Unknown Error", func() {
					expectUnknownError()
				})

				It("doesn't add any destinations to a route", func() {
					Expect(routeRepo.AddDestinationsToRouteCallCount()).To(Equal(0))
				})
			})

			When("adding the destinations to the Route errors", func() {
				BeforeEach(func() {
					routeRepo.AddDestinationsToRouteReturns(repositories.RouteRecord{}, errors.New("boom"))
				})

				It("responds with an Unknown Error", func() {
					expectUnknownError()
				})
			})

			When("authentication is invalid", func() {
				BeforeEach(func() {
					routeRepo.GetRouteReturns(repositories.RouteRecord{}, authorization.InvalidAuthError{})
				})

				It("returns Unauthorized error", func() {
					Expect(rr.Result().StatusCode).To(Equal(http.StatusUnauthorized))
					Expect(rr).To(HaveHTTPHeaderWithValue("Content-Type", jsonHeader))
					Expect(rr.Body.String()).To(MatchJSON(`{
	                "errors": [
						{
							"detail": "Invalid Auth Token",
							"title": "CF-InvalidAuthToken",
							"code": 1000
						}
	                ]
	            }`))
				})
			})

			When("authentication is not provided", func() {
				BeforeEach(func() {
					routeRepo.GetRouteReturns(repositories.RouteRecord{}, authorization.NotAuthenticatedError{})
				})

				It("returns Unauthorized error", func() {
					expectNotAuthenticatedError()
				})
			})

			When("user is not allowed to create a route", func() {
				BeforeEach(func() {
					routeRepo.AddDestinationsToRouteReturns(repositories.RouteRecord{}, repositories.NewForbiddenError(repositories.RouteResourceType, errors.New("nope")))
				})

				It("returns an unauthorised error", func() {
					expectNotAuthorizedError()
				})
			})
		})

		When("the request body is invalid", func() {
			When("JSON is invalid", func() {
				BeforeEach(func() {
					requestBody = `{ this_is_a_invalid_json }`
				})

				It("returns a status 400 Bad Request ", func() {
					Expect(rr.Code).To(Equal(http.StatusBadRequest), "Matching HTTP response code:")
				})

				It("has the expected error response body", func() {
					Expect(rr.Header().Get("Content-Type")).To(Equal(jsonHeader), "Matching Content-Type header:")

					Expect(rr.Body.String()).To(MatchJSON(`{
							"errors": [
								{
									"title": "CF-MessageParseError",
									"detail": "Request invalid due to parse error: invalid request body",
									"code": 1001
								}
							]
						}`), "Response body matches response:")
				})
			})

			When("app is missing", func() {
				BeforeEach(func() {
					requestBody = `{
							"destinations": [
							  {
								"port": 9000,
								"protocol": "http1"
							  }
							]
						}`
				})

				It("returns a status 422 Unprocessable Entity ", func() {
					expectUnprocessableEntityError("App is a required field")
				})

				It("doesn't add any destinations to a route", func() {
					Expect(routeRepo.AddDestinationsToRouteCallCount()).To(Equal(0))
				})
			})

			When("app GUID is missing", func() {
				BeforeEach(func() {
					requestBody = `{
							"destinations": [
							  {
								"app": {},
								"port": 9000,
								"protocol": "http1"
							  }
							]
						}`
				})

				It("returns a status 422 Unprocessable Entity ", func() {
					expectUnprocessableEntityError("GUID is a required field")
				})

				It("doesn't add any destinations to a route", func() {
					Expect(routeRepo.AddDestinationsToRouteCallCount()).To(Equal(0))
				})
			})

			When("process type is missing", func() {
				BeforeEach(func() {
					requestBody = `{
							"destinations": [
								{
									"app": {
										"guid": "01856e12-8ee8-11e9-98a5-bb397dbc818f",
										"process": {}
									},
									"port": 9000,
									"protocol": "http1"
								}
							]
						}`
				})

				It("returns a status 422 Unprocessable Entity ", func() {
					expectUnprocessableEntityError("Type is a required field")
				})

				It("doesn't add any destinations to a route", func() {
					Expect(routeRepo.AddDestinationsToRouteCallCount()).To(Equal(0))
				})
			})

			When("destination protocol is not http1", func() {
				BeforeEach(func() {
					requestBody = `{
							"destinations": [
							  {
								"app": {
								  "guid": "01856e12-8ee8-11e9-98a5-bb397dbc818f"
								},
								"port": 9000,
								"protocol": "http"
							  }
							]
						}`
				})

				It("returns a status 422 Unprocessable Entity ", func() {
					expectUnprocessableEntityError("Protocol must be one of [http1]")
				})

				It("doesn't add any destinations to a route", func() {
					Expect(routeRepo.AddDestinationsToRouteCallCount()).To(Equal(0))
				})
			})
		})
	})

	Describe("the DELETE /v3/routes/:guid endpoint", func() {
		BeforeEach(func() {
			requestMethod = http.MethodDelete
			requestPath = "/v3/routes/" + testRouteGUID

			routeRepo.GetRouteReturns(repositories.RouteRecord{
				GUID:      testRouteGUID,
				SpaceGUID: testSpaceGUID,
				Domain: repositories.DomainRecord{
					Name: testDomainName,
					GUID: testDomainGUID,
				},
			}, nil)
			routeRepo.DeleteRouteReturns(nil)
		})

		When("on the happy path", func() {
			It("responds with a 202 accepted response", func() {
				Expect(rr).To(HaveHTTPStatus(http.StatusAccepted))
			})

			It("responds with a job URL in a location header", func() {
				Expect(rr).To(HaveHTTPHeaderWithValue("Location", "https://api.example.org/v3/jobs/route.delete-"+testRouteGUID))
			})

			It("fetches the right route", func() {
				Expect(routeRepo.GetRouteCallCount()).To(Equal(1))
				_, info, actualRouteGUID := routeRepo.GetRouteArgsForCall(0)
				Expect(info).To(Equal(authInfo))
				Expect(actualRouteGUID).To(Equal(testRouteGUID))
			})

			It("deletes the K8s record via the repository", func() {
				Expect(routeRepo.DeleteRouteCallCount()).To(Equal(1))
				_, info, deleteMessage := routeRepo.DeleteRouteArgsForCall(0)
				Expect(info).To(Equal(authInfo))
				Expect(deleteMessage.GUID).To(Equal(testRouteGUID))
				Expect(deleteMessage.SpaceGUID).To(Equal(testSpaceGUID))
			})
		})

		When("authentication is invalid", func() {
			BeforeEach(func() {
				routeRepo.GetRouteReturns(repositories.RouteRecord{}, authorization.InvalidAuthError{})
			})

			It("returns Unauthorized error", func() {
				Expect(rr.Result().StatusCode).To(Equal(http.StatusUnauthorized))
				Expect(rr).To(HaveHTTPHeaderWithValue("Content-Type", jsonHeader))
				Expect(rr.Body.String()).To(MatchJSON(`{
			                "errors": [
								{
									"detail": "Invalid Auth Token",
									"title": "CF-InvalidAuthToken",
									"code": 1000
								}
			                ]
			            }`))
			})
		})

		When("authentication is not provided", func() {
			BeforeEach(func() {
				routeRepo.GetRouteReturns(repositories.RouteRecord{}, authorization.NotAuthenticatedError{})
			})

			It("returns Unauthorized error", func() {
				expectNotAuthenticatedError()
			})
		})

		When("providing the route repository fails", func() {
			BeforeEach(func() {
				routeRepo.GetRouteReturns(repositories.RouteRecord{}, errors.New("space-repo-provisioning-failed"))
			})

			It("returns unknown error", func() {
				expectUnknownError()
			})
		})

		When("the route doesn't exist", func() {
			BeforeEach(func() {
				routeRepo.GetRouteReturns(repositories.RouteRecord{}, repositories.NewNotFoundError(repositories.RouteResourceType, nil))
			})

			It("returns an error", func() {
				expectNotFoundError("Route not found")
			})
		})

		When("fetching the route errors", func() {
			BeforeEach(func() {
				routeRepo.GetRouteReturns(repositories.RouteRecord{}, errors.New("boom"))
			})

			It("returns an error", func() {
				expectUnknownError()
			})
		})

		When("deleting the route is not authorized", func() {
			BeforeEach(func() {
				routeRepo.DeleteRouteReturns(authorization.InvalidAuthError{Err: errors.New("boom")})
			})

			It("returns a 403 error", func() {
				expectNotAuthorizedError()
			})
		})

		When("deleting the route errors", func() {
			BeforeEach(func() {
				routeRepo.DeleteRouteReturns(errors.New("boom"))
			})

			It("returns an error", func() {
				expectUnknownError()
			})
		})
	})
})

func initializeCreateRouteRequestBody(host, path string, spaceGUID, domainGUID string, labels, annotations map[string]string) string {
	marshaledLabels, _ := json.Marshal(labels)
	marshaledAnnotations, _ := json.Marshal(annotations)

	return `{
		"host": "` + host + `",
		"path": "` + path + `",
		"relationships": {
			"domain": {
				"data": {
					"guid": "` + domainGUID + `"
				}
			},
			"space": {
				"data": {
					"guid": "` + spaceGUID + `"
				}
			}
		},
		"metadata": {
			"labels": ` + string(marshaledLabels) + `,
			"annotations": ` + string(marshaledAnnotations) + `
		}
	}`
}<|MERGE_RESOLUTION|>--- conflicted
+++ resolved
@@ -636,11 +636,7 @@
 					Expect(actualAuthInfo).To(Equal(authInfo))
 				})
 
-<<<<<<< HEAD
-				It("returns status 201 CREATED", func() {
-=======
 				It("returns status 201 Created", func() {
->>>>>>> 457c8c0d
 					Expect(rr.Code).To(Equal(http.StatusCreated), "Matching HTTP response code:")
 				})
 
