--- conflicted
+++ resolved
@@ -10,23 +10,6 @@
 
 Here are all the values that can be set for the chart:
 
-<<<<<<< HEAD
-- `global`: Global values that are shared between Korifi and its subcharts.
-  - `commonName` (_String_): Custom CN for the ingress certs. If set ingress certs will have this values as the CN and the full url as a subjext alternative domain name. Useful for urls longer than 64 characters.
-  - `containerRegistrySecret` (_String_): Deprecated in favor of containerRegistrySecrets.
-  - `containerRegistrySecrets` (_Array_): List of `Secret` names to use when pushing or pulling from package, droplet and kpack builder repositories. Required if eksContainerRegistryRoleARN not set. Ignored if eksContainerRegistryRoleARN is set.
-  - `containerRepositoryPrefix` (_String_): The prefix of the container repository where package and droplet images will be pushed. This is suffixed with the app GUID and `-packages` or `-droplets`. For example, a value of `index.docker.io/korifi/` will result in `index.docker.io/korifi/<appGUID>-packages` and `index.docker.io/korifi/<appGUID>-droplets` being pushed.
-  - `debug` (_Boolean_): Enables remote debugging with [Delve](https://github.com/go-delve/delve).
-  - `defaultAppDomainName` (_String_): Base domain name for application URLs.
-  - `eksContainerRegistryRoleARN` (_String_): Amazon Resource Name (ARN) of the IAM role to use to access the ECR registry from an EKS deployed Korifi. Required if containerRegistrySecret not set.
-  - `generateIngressCertificates` (_Boolean_): Use `cert-manager` to generate self-signed certificates for the API and app endpoints.
-  - `logLevel` (_String_): Sets level of logging for api and controllers components. Can be 'info' or 'debug'.
-  - `reconcilers`:
-    - `app` (_String_): ID of the workload runner to set on all `AppWorkload` objects. Defaults to `statefulset-runner`.
-    - `build` (_String_): ID of the image builder to set on all `BuildWorkload` objects. Has to match `api.builderName`. Defaults to `kpack-image-builder`.
-  - `rootNamespace` (_String_): Root of the Cloud Foundry namespace hierarchy.
-=======
->>>>>>> 1db0295e
 - `adminUserName` (_String_): Name of the admin user that will be bound to the Cloud Foundry Admin role.
 - `api`:
   - `apiServer`:
@@ -58,6 +41,7 @@
       - `cpu` (_String_): CPU request.
       - `memory` (_String_): Memory request.
   - `userCertificateExpirationWarningDuration` (_String_): Issue a warning if the user certificate provided for login has a long expiry. See [`time.ParseDuration`](https://pkg.go.dev/time#ParseDuration) for details on the format.
+- `commonName` (_String_): Custom CN for the ingress certs. If set ingress certs will have this values as the CN and the full url as a subjext alternative domain name. Useful for urls longer than 64 characters.
 - `containerRegistrySecret` (_String_): Deprecated in favor of containerRegistrySecrets.
 - `containerRegistrySecrets` (_Array_): List of `Secret` names to use when pushing or pulling from package, droplet and kpack builder repositories. Required if eksContainerRegistryRoleARN not set. Ignored if eksContainerRegistryRoleARN is set.
 - `containerRepositoryPrefix` (_String_): The prefix of the container repository where package and droplet images will be pushed. This is suffixed with the app GUID and `-packages` or `-droplets`. For example, a value of `index.docker.io/korifi/` will result in `index.docker.io/korifi/<appGUID>-packages` and `index.docker.io/korifi/<appGUID>-droplets` being pushed.
