--- conflicted
+++ resolved
@@ -201,14 +201,6 @@
 - apiGroups:
   - korifi.cloudfoundry.org
   resources:
-<<<<<<< HEAD
-  - cfserviceinstances/status
-  verbs:
-  - atch
-  - get
-  - patch
-  - update
-=======
   - cfserviceofferings
   - cfserviceplans
   verbs:
@@ -218,7 +210,6 @@
   - patch
   - update
   - watch
->>>>>>> 83bb40d1
 - apiGroups:
   - kpack.io
   resources:
