--- conflicted
+++ resolved
@@ -161,10 +161,6 @@
   - cfservicebindings/status
   - cfservicebrokers/status
   - cfserviceinstances/status
-<<<<<<< HEAD
-  - cfserviceinstances/status
-=======
->>>>>>> 400b3f0d
   - cfspaces/status
   - cftasks/status
   verbs:
