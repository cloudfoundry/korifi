/*
Copyright 2021.

Licensed under the Apache License, Version 2.0 (the "License");
you may not use this file except in compliance with the License.
You may obtain a copy of the License at

    http://www.apache.org/licenses/LICENSE-2.0

Unless required by applicable law or agreed to in writing, software
distributed under the License is distributed on an "AS IS" BASIS,
WITHOUT WARRANTIES OR CONDITIONS OF ANY KIND, either express or implied.
See the License for the specific language governing permissions and
limitations under the License.
*/

package v1alpha1

import (
	"fmt"

	corev1 "k8s.io/api/core/v1"
	metav1 "k8s.io/apimachinery/pkg/apis/meta/v1"
	runtime "k8s.io/apimachinery/pkg/runtime"
)

const (
<<<<<<< HEAD
	UserProvidedType = "user-provided"
	ManagedType      = "managed"

	ManagedCFServiceInstanceFinalizerName = "managed.cfServiceInstance.korifi.cloudfoundry.org"
=======
	UserProvidedType     = "user-provided"
	CredentialsSecretKey = "credentials"
>>>>>>> da2d312b
)

// CFServiceInstanceSpec defines the desired state of CFServiceInstance
type CFServiceInstanceSpec struct {
	// The mutable, user-friendly name of the service instance. Unlike metadata.name, the user can change this field
	DisplayName string `json:"displayName"`

	// Name of a secret containing the service credentials. The Secret must be in the same namespace
	SecretName string `json:"secretName"`

	// Type of the Service Instance. Must be `user-provided`
	Type InstanceType `json:"type"`

	// Service label to use when adding this instance to VCAP_Services
	// Defaults to `user-provided` when this field is not set
	// +optional
	ServiceLabel *string `json:"serviceLabel,omitempty"`

	// Tags are used by apps to identify service instances
	Tags []string `json:"tags,omitempty"`

	// Subscribed service plan GUID. Must be set if the type is `managed`
	ServicePlanGUID string `json:"servicePlanGuid,omitempty"`

	Parameters *runtime.RawExtension `json:"parameters,omitempty"`
}

// InstanceType defines the type of the Service Instance
// +kubebuilder:validation:Enum=user-provided;managed
type InstanceType string

// CFServiceInstanceStatus defines the observed state of CFServiceInstance
type CFServiceInstanceStatus struct {
	//+kubebuilder:validation:Optional
	Conditions []metav1.Condition `json:"conditions,omitempty"`

	// ObservedGeneration captures the latest generation of the CFServiceInstance that has been reconciled
	ObservedGeneration int64 `json:"observedGeneration,omitempty"`

	// A reference to the service instance secret containing the credentials
	// (derived from spec.secretName).
	//+kubebuilder:validation:Optional
	Credentials corev1.LocalObjectReference `json:"credentials"`

	// ObservedGeneration captures the latest version of the spec.secretName that has been reconciled
	// This will ensure that interested contollers are notified on instance credentials change
	//+kubebuilder:validation:Optional
	CredentialsObservedVersion string `json:"credentialsObservedVersion,omitempty"`
}

//+kubebuilder:object:root=true
//+kubebuilder:subresource:status
//+kubebuilder:printcolumn:name="Display Name",type=string,JSONPath=`.spec.displayName`
//+kubebuilder:printcolumn:name="Age",type="date",JSONPath=`.metadata.creationTimestamp`

// CFServiceInstance is the Schema for the cfserviceinstances API
type CFServiceInstance struct {
	metav1.TypeMeta   `json:",inline"`
	metav1.ObjectMeta `json:"metadata,omitempty"`

	Spec CFServiceInstanceSpec `json:"spec,omitempty"`

	Status CFServiceInstanceStatus `json:"status,omitempty"`
}

func (si CFServiceInstance) UniqueName() string {
	return si.Spec.DisplayName
}

func (si CFServiceInstance) UniqueValidationErrorMessage() string {
	// Note: the cf cli expects the specific text 'The service instance name is taken'
	return fmt.Sprintf("The service instance name is taken: %s", si.Spec.DisplayName)
}

func (si CFServiceInstance) StatusConditions() []metav1.Condition {
	return si.Status.Conditions
}

//+kubebuilder:object:root=true

// CFServiceInstanceList contains a list of CFServiceInstance
type CFServiceInstanceList struct {
	metav1.TypeMeta `json:",inline"`
	metav1.ListMeta `json:"metadata,omitempty"`
	Items           []CFServiceInstance `json:"items"`
}

func init() {
	SchemeBuilder.Register(&CFServiceInstance{}, &CFServiceInstanceList{})
}<|MERGE_RESOLUTION|>--- conflicted
+++ resolved
@@ -25,15 +25,12 @@
 )
 
 const (
-<<<<<<< HEAD
 	UserProvidedType = "user-provided"
 	ManagedType      = "managed"
 
+	CredentialsSecretKey = "credentials"
+
 	ManagedCFServiceInstanceFinalizerName = "managed.cfServiceInstance.korifi.cloudfoundry.org"
-=======
-	UserProvidedType     = "user-provided"
-	CredentialsSecretKey = "credentials"
->>>>>>> da2d312b
 )
 
 // CFServiceInstanceSpec defines the desired state of CFServiceInstance
