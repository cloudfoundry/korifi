--- conflicted
+++ resolved
@@ -221,7 +221,6 @@
 			os.Exit(1)
 		}
 
-<<<<<<< HEAD
 		brokerClient := broker.NewBrokerClient(mgr.GetClient(), controllerConfig.CFRootNamespace)
 		if err = (instances.NewManagedCFServiceInstanceReconciler(
 			ctrl.Log.WithName("controllers").WithName("ManagedCFServiceInstance"),
@@ -233,10 +232,7 @@
 			os.Exit(1)
 		}
 
-		if err = (bindings.NewCFServiceBindingReconciler(
-=======
 		if err = (bindings.NewReconciler(
->>>>>>> 0a893435
 			mgr.GetClient(),
 			mgr.GetScheme(),
 			ctrl.Log.WithName("controllers").WithName("CFServiceBinding"),
