--- conflicted
+++ resolved
@@ -73,7 +73,6 @@
 	}, nil
 }
 
-<<<<<<< HEAD
 func (b *VCAPServicesEnvValueBuilder) getServicePlan(ctx context.Context, servicePlanGuid string) (*korifiv1alpha1.CFServicePlan, error) {
 	servicePlan := &korifiv1alpha1.CFServicePlan{
 		ObjectMeta: metav1.ObjectMeta{
@@ -106,13 +105,8 @@
 }
 
 func (b *VCAPServicesEnvValueBuilder) buildSingleServiceEnv(ctx context.Context, k8sClient client.Client, serviceBinding korifiv1alpha1.CFServiceBinding) (ServiceDetails, string, error) {
-	if serviceBinding.Status.Binding.Name == "" {
-		return ServiceDetails{}, "", fmt.Errorf("secret name not set for service binding %q", serviceBinding.Name)
-=======
-func buildSingleServiceEnv(ctx context.Context, k8sClient client.Client, serviceBinding korifiv1alpha1.CFServiceBinding) (ServiceDetails, string, error) {
 	if serviceBinding.Status.Credentials.Name == "" {
 		return ServiceDetails{}, "", fmt.Errorf("credentials secret name not set for service binding %q", serviceBinding.Name)
->>>>>>> b263ac70
 	}
 
 	serviceInstance := korifiv1alpha1.CFServiceInstance{}
@@ -137,7 +131,7 @@
 		return ServiceDetails{}, "", fmt.Errorf("failed to determine service label: %w", err)
 	}
 
-	serviceDetails, err := b.fromServiceBinding(ctx, serviceBinding, serviceInstance, secret, serviceLabel)
+	serviceDetails, err := b.fromServiceBinding(ctx, serviceBinding, serviceInstance, credentialsSecret, serviceLabel)
 	if err != nil {
 		return ServiceDetails{}, "", fmt.Errorf("error creating service details: %w", err)
 	}
@@ -158,21 +152,12 @@
 		return "", err
 	}
 
-<<<<<<< HEAD
 	serviceOffering, err := b.getServiceOffering(ctx, servicePlan.Spec.Relationships.ServiceOfferingGUID)
 	if err != nil {
 		return "", err
 	}
 
 	return serviceOffering.Spec.OfferingName, nil
-=======
-	serviceDetails, err := fromServiceBinding(serviceBinding, serviceInstance, credentialsSecret, serviceLabel)
-	if err != nil {
-		return ServiceDetails{}, "", fmt.Errorf("error fetching CFServiceBinding details: %w", err)
-	}
-
-	return serviceDetails, serviceLabel, nil
->>>>>>> b263ac70
 }
 
 func (b *VCAPServicesEnvValueBuilder) fromServiceBinding(
@@ -198,26 +183,24 @@
 		tags = []string{}
 	}
 
-<<<<<<< HEAD
-	var credentials map[string]any
+	var serviceCredentials map[string]any
 	if serviceInstance.Spec.Type == korifiv1alpha1.ManagedType {
-		managedTags, err := tagsFromManagedBindingSecret(serviceBindingSecret)
+		managedTags, err := tagsFromManagedBindingSecret(credentialsSecret)
 		if err != nil {
 			return ServiceDetails{}, fmt.Errorf("failed to get tags from managed service binding secret: %w", err)
 		}
 		tags = append(tags, managedTags...)
 
-		credentials, err = credentialsFromManagedBindingSecret(serviceBindingSecret)
+		serviceCredentials, err = credentialsFromManagedBindingSecret(credentialsSecret)
 		if err != nil {
 			return ServiceDetails{}, fmt.Errorf("failed to get credentials from managed service binding secret: %w", err)
 		}
 	} else {
-		credentials = credentialsFromUserProvidedBindingSecret(serviceBindingSecret)
-=======
-	credentials, err := credentials.GetCredentials(credentialsSecret)
-	if err != nil {
-		return ServiceDetails{}, fmt.Errorf("failed to get credentials for service binding %q: %w", serviceBinding.Name, err)
->>>>>>> b263ac70
+		var err error
+		serviceCredentials, err = credentials.GetCredentials(credentialsSecret)
+		if err != nil {
+			return ServiceDetails{}, fmt.Errorf("failed to get credentials for service binding %q: %w", serviceBinding.Name, err)
+		}
 	}
 
 	return ServiceDetails{
@@ -228,14 +211,13 @@
 		InstanceName:   serviceInstance.Spec.DisplayName,
 		BindingGUID:    serviceBinding.Name,
 		BindingName:    bindingName,
-		Credentials:    credentials,
+		Credentials:    serviceCredentials,
 		SyslogDrainURL: nil,
 		VolumeMounts:   []string{},
 	}, nil
-<<<<<<< HEAD
-}
-
-func tagsFromManagedBindingSecret(serviceBindingSecret corev1.Secret) ([]string, error) {
+}
+
+func tagsFromManagedBindingSecret(serviceBindingSecret *corev1.Secret) ([]string, error) {
 	tags := []string{}
 	bindingTagBytes, ok := serviceBindingSecret.Data["tags"]
 	if ok {
@@ -250,7 +232,7 @@
 	return tags, nil
 }
 
-func credentialsFromManagedBindingSecret(serviceBindingSecret corev1.Secret) (map[string]any, error) {
+func credentialsFromManagedBindingSecret(serviceBindingSecret *corev1.Secret) (map[string]any, error) {
 	credentials := map[string]any{}
 	for k, v := range serviceBindingSecret.Data {
 		var credValue any
@@ -271,6 +253,4 @@
 		convertedMap[k] = string(v)
 	}
 	return convertedMap
-=======
->>>>>>> b263ac70
 }