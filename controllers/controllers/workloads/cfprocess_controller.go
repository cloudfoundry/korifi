/*
Copyright 2021.

Licensed under the Apache License, Version 2.0 (the "License");
you may not use this file except in compliance with the License.
You may obtain a copy of the License at

    http://www.apache.org/licenses/LICENSE-2.0

Unless required by applicable law or agreed to in writing, software
distributed under the License is distributed on an "AS IS" BASIS,
WITHOUT WARRANTIES OR CONDITIONS OF ANY KIND, either express or implied.
See the License for the specific language governing permissions and
limitations under the License.
*/

package workloads

import (
	"context"
	"crypto/sha1"
	"errors"
	"fmt"

	korifiv1alpha1 "code.cloudfoundry.org/korifi/controllers/api/v1alpha1"
	"code.cloudfoundry.org/korifi/controllers/config"
	"code.cloudfoundry.org/korifi/controllers/controllers/shared"
	"code.cloudfoundry.org/korifi/controllers/controllers/workloads/ports"
	"code.cloudfoundry.org/korifi/tools/k8s"

	"github.com/go-logr/logr"
	corev1 "k8s.io/api/core/v1"
	"k8s.io/apimachinery/pkg/api/meta"
	"k8s.io/apimachinery/pkg/api/resource"
	metav1 "k8s.io/apimachinery/pkg/apis/meta/v1"
	"k8s.io/apimachinery/pkg/runtime"
	"k8s.io/apimachinery/pkg/types"
	"k8s.io/apimachinery/pkg/util/intstr"
	ctrl "sigs.k8s.io/controller-runtime"
	"sigs.k8s.io/controller-runtime/pkg/builder"
	"sigs.k8s.io/controller-runtime/pkg/client"
	"sigs.k8s.io/controller-runtime/pkg/controller/controllerutil"
	"sigs.k8s.io/controller-runtime/pkg/handler"
	"sigs.k8s.io/controller-runtime/pkg/reconcile"
)

type ProcessEnvBuilder interface {
	Build(context.Context, *korifiv1alpha1.CFApp, *korifiv1alpha1.CFProcess) ([]corev1.EnvVar, error)
}

// CFProcessReconciler reconciles a CFProcess object
type CFProcessReconciler struct {
	k8sClient        client.Client
	scheme           *runtime.Scheme
	log              logr.Logger
	controllerConfig *config.ControllerConfig
	envBuilder       ProcessEnvBuilder
}

func NewCFProcessReconciler(
	client client.Client,
	scheme *runtime.Scheme,
	log logr.Logger,
	controllerConfig *config.ControllerConfig,
	envBuilder ProcessEnvBuilder,
) *k8s.PatchingReconciler[korifiv1alpha1.CFProcess, *korifiv1alpha1.CFProcess] {
	processReconciler := CFProcessReconciler{k8sClient: client, scheme: scheme, log: log, controllerConfig: controllerConfig, envBuilder: envBuilder}
	return k8s.NewPatchingReconciler[korifiv1alpha1.CFProcess, *korifiv1alpha1.CFProcess](log, client, &processReconciler)
}

func (r *CFProcessReconciler) SetupWithManager(mgr ctrl.Manager) *builder.Builder {
	return ctrl.NewControllerManagedBy(mgr).
		For(&korifiv1alpha1.CFProcess{}).
		Watches(
			&korifiv1alpha1.CFApp{},
			handler.EnqueueRequestsFromMapFunc(r.enqueueCFProcessRequestsForApp),
		).
		Watches(
			&korifiv1alpha1.CFRoute{},
			handler.EnqueueRequestsFromMapFunc(r.enqueueCFProcessRequestsForRoute),
		)
}

func (r *CFProcessReconciler) enqueueCFProcessRequestsForApp(ctx context.Context, o client.Object) []reconcile.Request {
	return r.cfProcessRequestsForAppGUID(ctx, o.GetNamespace(), o.GetName())
}

func (r *CFProcessReconciler) cfProcessRequestsForAppGUID(ctx context.Context, cfAppNamespace, cfAppGUID string) []reconcile.Request {
	processList := &korifiv1alpha1.CFProcessList{}
	err := r.k8sClient.List(ctx, processList, client.InNamespace(cfAppNamespace), client.MatchingLabels{korifiv1alpha1.CFAppGUIDLabelKey: cfAppGUID})
	if err != nil {
		r.log.Error(fmt.Errorf("listing CFProcesses for CFApp guid failed: %w", err), "cfAppGUID", cfAppGUID)
		return []reconcile.Request{}
	}

	var requests []reconcile.Request
	for i := range processList.Items {
		requests = append(requests, reconcile.Request{NamespacedName: client.ObjectKeyFromObject(&processList.Items[i])})
	}

	return requests
}

func (r *CFProcessReconciler) enqueueCFProcessRequestsForRoute(ctx context.Context, o client.Object) []reconcile.Request {
	cfRoute, ok := o.(*korifiv1alpha1.CFRoute)
	if !ok {
		r.log.Error(errors.New("listing CFProcesses for route failed"), "expected", "CFRoute", "got", o)
		return []reconcile.Request{}
	}

	result := []reconcile.Request{}
	for _, destination := range cfRoute.Status.Destinations {
		result = append(result, r.cfProcessRequestsForAppGUID(ctx, cfRoute.Namespace, destination.AppRef.Name)...)
	}

	return result
}

//+kubebuilder:rbac:groups=korifi.cloudfoundry.org,resources=cfprocesses,verbs=get;list;watch;create;update;patch;delete
//+kubebuilder:rbac:groups=korifi.cloudfoundry.org,resources=cfprocesses/status,verbs=get;update;patch
//+kubebuilder:rbac:groups=korifi.cloudfoundry.org,resources=cfprocesses/finalizers,verbs=update

//+kubebuilder:rbac:groups=korifi.cloudfoundry.org,resources=appworkloads,verbs=get;list;watch;create;update;patch;delete
//+kubebuilder:rbac:groups=korifi.cloudfoundry.org,resources=appworkloads/finalizers,verbs=update
//+kubebuilder:rbac:groups="",resources=secrets,verbs=get;list;watch;patch

func (r *CFProcessReconciler) ReconcileResource(ctx context.Context, cfProcess *korifiv1alpha1.CFProcess) (ctrl.Result, error) {
	log := logr.FromContextOrDiscard(ctx)

	cfProcess.Status.ObservedGeneration = cfProcess.Generation
	log.V(1).Info("set observed generation", "generation", cfProcess.Status.ObservedGeneration)

	shared.GetConditionOrSetAsUnknown(&cfProcess.Status.Conditions, korifiv1alpha1.ReadyConditionType, cfProcess.Generation)

	cfApp := new(korifiv1alpha1.CFApp)
	err := r.k8sClient.Get(ctx, types.NamespacedName{Name: cfProcess.Spec.AppRef.Name, Namespace: cfProcess.Namespace}, cfApp)
	if err != nil {
		log.Info("error when trying to fetch CFApp", "namespace", cfProcess.Namespace, "name", cfProcess.Spec.AppRef.Name, "reason", err)
		return ctrl.Result{}, err
	}

	err = controllerutil.SetControllerReference(cfApp, cfProcess, r.scheme)
	if err != nil {
		return ctrl.Result{}, err
	}

	cfAppRev := korifiv1alpha1.CFAppRevisionKeyDefault
	if foundValue, ok := cfApp.GetAnnotations()[korifiv1alpha1.CFAppRevisionKey]; ok {
		cfAppRev = foundValue
	}

	cfLastStopAppRev := cfAppRev
	if foundValue, ok := cfApp.GetAnnotations()[korifiv1alpha1.CFAppLastStopRevisionKey]; ok {
		cfLastStopAppRev = foundValue
	}

	if needsAppWorkload(cfApp, cfProcess) {
		err = r.createOrPatchAppWorkload(ctx, cfApp, cfProcess, cfAppRev, cfLastStopAppRev)
		if err != nil {
			return ctrl.Result{}, err
		}
	}

	err = r.cleanUpAppWorkloads(ctx, cfProcess, cfApp.Spec.DesiredState, cfLastStopAppRev)
	if err != nil {
		return ctrl.Result{}, err
	}

	meta.SetStatusCondition(&cfProcess.Status.Conditions, metav1.Condition{
		Type:               shared.StatusConditionReady,
		Status:             metav1.ConditionTrue,
		Reason:             shared.StatusConditionReady,
		ObservedGeneration: cfProcess.Generation,
	})

	return ctrl.Result{}, nil
}

func needsAppWorkload(cfApp *korifiv1alpha1.CFApp, cfProcess *korifiv1alpha1.CFProcess) bool {
	if cfApp.Spec.DesiredState != korifiv1alpha1.StartedState {
		return false
	}

	// note that the defaulting webhook ensures DesiredInstances is never nil
	return cfProcess.Spec.DesiredInstances != nil && *cfProcess.Spec.DesiredInstances > 0
}

func (r *CFProcessReconciler) createOrPatchAppWorkload(ctx context.Context, cfApp *korifiv1alpha1.CFApp, cfProcess *korifiv1alpha1.CFProcess, cfAppRev, cfLastStopAppRev string) error {
	log := logr.FromContextOrDiscard(ctx).WithName("createOrPatchAppWorkload")

	cfBuild := new(korifiv1alpha1.CFBuild)
	err := r.k8sClient.Get(ctx, types.NamespacedName{Name: cfApp.Spec.CurrentDropletRef.Name, Namespace: cfProcess.Namespace}, cfBuild)
	if err != nil {
		log.Info("error when trying to fetch CFBuild", "namespace", cfProcess.Namespace, "name", cfApp.Spec.CurrentDropletRef.Name, "reason", err)
		return err
	}

	if cfBuild.Status.Droplet == nil {
		log.Info("no build droplet status on CFBuild", "namespace", cfProcess.Namespace, "name", cfApp.Spec.CurrentDropletRef.Name, "reason", err)
		return errors.New("no build droplet status on CFBuild")
	}

	var cfRoutesForProcess korifiv1alpha1.CFRouteList
	err = r.k8sClient.List(ctx, &cfRoutesForProcess,
		client.InNamespace(cfProcess.Namespace),
		client.MatchingFields{shared.IndexRouteDestinationAppName: cfApp.Name},
	)
	if err != nil {
		return err
	}

	appPorts := ports.FromRoutes(cfRoutesForProcess.Items, cfApp.Name, cfProcess.Spec.ProcessType)

	envVars, err := r.envBuilder.Build(ctx, cfApp, cfProcess)
	if err != nil {
		log.Info("error when trying build the process environment for app", "namespace", cfProcess.Namespace, "name", cfApp.Spec.DisplayName, "reason", err)
		return err
	}

	actualAppWorkload := &korifiv1alpha1.AppWorkload{
		ObjectMeta: metav1.ObjectMeta{
			Namespace: cfProcess.Namespace,
			Name:      generateAppWorkloadName(cfLastStopAppRev, cfProcess.Name),
		},
	}

	var desiredAppWorkload *korifiv1alpha1.AppWorkload
	desiredAppWorkload, err = r.generateAppWorkload(actualAppWorkload, cfApp, cfProcess, cfBuild, appPorts, envVars, cfAppRev, cfLastStopAppRev)
	if err != nil { // untested
		log.Info("error when initializing AppWorkload", "reason", err)
		return err
	}

	_, err = controllerutil.CreateOrPatch(ctx, r.k8sClient, actualAppWorkload, appWorkloadMutateFunction(actualAppWorkload, desiredAppWorkload))
	if err != nil {
		log.Info("error calling CreateOrPatch on AppWorkload", "reason", err)
		return err
	}
	return nil
}

func (r *CFProcessReconciler) cleanUpAppWorkloads(ctx context.Context, cfProcess *korifiv1alpha1.CFProcess, desiredState korifiv1alpha1.DesiredState, cfLastStopAppRev string) error {
	log := logr.FromContextOrDiscard(ctx).WithName("cleanUpAppWorkloads")

	appWorkloadsForProcess, err := r.fetchAppWorkloadsForProcess(ctx, cfProcess)
	if err != nil {
		log.Info("error when trying to fetch AppWorkloads for process", "namespace", cfProcess.Namespace, "name", cfProcess.Name, "reason", err)
		return err
	}

	for i, currentAppWorkload := range appWorkloadsForProcess {
		if needsToDeleteAppWorkload(desiredState, cfProcess, currentAppWorkload, cfLastStopAppRev) {
			err := r.k8sClient.Delete(ctx, &appWorkloadsForProcess[i])
			if err != nil {
				log.Info("error occurred deleting AppWorkload", "name", currentAppWorkload.Name, "reason", err)
				return err
			}
		}
	}
	return nil
}

func needsToDeleteAppWorkload(
	desiredState korifiv1alpha1.DesiredState,
	cfProcess *korifiv1alpha1.CFProcess,
	appWorkload korifiv1alpha1.AppWorkload,
	cfLastStopAppRev string,
) bool {
	return desiredState == korifiv1alpha1.StoppedState ||
		(cfProcess.Spec.DesiredInstances != nil && *cfProcess.Spec.DesiredInstances == 0) ||
		appWorkload.Name != generateAppWorkloadName(cfLastStopAppRev, cfProcess.Name)
}

func appWorkloadMutateFunction(actualAppWorkload, desiredAppWorkload *korifiv1alpha1.AppWorkload) controllerutil.MutateFn {
	return func() error {
		actualAppWorkload.Labels = desiredAppWorkload.Labels
		actualAppWorkload.Annotations = desiredAppWorkload.Annotations
		actualAppWorkload.OwnerReferences = desiredAppWorkload.OwnerReferences
		actualAppWorkload.Spec = desiredAppWorkload.Spec
		return nil
	}
}

func (r *CFProcessReconciler) generateAppWorkload(actualAppWorkload *korifiv1alpha1.AppWorkload, cfApp *korifiv1alpha1.CFApp, cfProcess *korifiv1alpha1.CFProcess, cfBuild *korifiv1alpha1.CFBuild, appPorts []int32, envVars []corev1.EnvVar, cfAppRev, cfLastStopAppRev string) (*korifiv1alpha1.AppWorkload, error) {
	var desiredAppWorkload korifiv1alpha1.AppWorkload
	actualAppWorkload.DeepCopyInto(&desiredAppWorkload)

	desiredAppWorkload.Labels = make(map[string]string)
	desiredAppWorkload.Labels[korifiv1alpha1.CFAppGUIDLabelKey] = cfApp.Name
	desiredAppWorkload.Labels[korifiv1alpha1.CFAppRevisionKey] = cfAppRev
	desiredAppWorkload.Labels[korifiv1alpha1.CFProcessGUIDLabelKey] = cfProcess.Name
	desiredAppWorkload.Labels[korifiv1alpha1.CFProcessTypeLabelKey] = cfProcess.Spec.ProcessType

	desiredAppWorkload.Annotations = make(map[string]string)
	desiredAppWorkload.Annotations[korifiv1alpha1.CFAppLastStopRevisionKey] = cfLastStopAppRev

	desiredAppWorkload.Spec.GUID = cfProcess.Name
	desiredAppWorkload.Spec.Version = cfAppRev
	desiredAppWorkload.Spec.Resources.Requests = corev1.ResourceList{
		corev1.ResourceCPU:              calculateCPURequest(cfProcess.Spec.MemoryMB),
		corev1.ResourceEphemeralStorage: mebibyteQuantity(cfProcess.Spec.DiskQuotaMB),
		corev1.ResourceMemory:           mebibyteQuantity(cfProcess.Spec.MemoryMB),
	}
	desiredAppWorkload.Spec.Resources.Limits = corev1.ResourceList{
		corev1.ResourceEphemeralStorage: mebibyteQuantity(cfProcess.Spec.DiskQuotaMB),
		corev1.ResourceMemory:           mebibyteQuantity(cfProcess.Spec.MemoryMB),
	}
	desiredAppWorkload.Spec.ProcessType = cfProcess.Spec.ProcessType
	desiredAppWorkload.Spec.Command = commandForProcess(cfProcess, cfApp)
	desiredAppWorkload.Spec.AppGUID = cfApp.Name
	desiredAppWorkload.Spec.Image = cfBuild.Status.Droplet.Registry.Image
	desiredAppWorkload.Spec.ImagePullSecrets = cfBuild.Status.Droplet.Registry.ImagePullSecrets

	desiredAppWorkload.Spec.Ports = appPorts
	if cfProcess.Spec.DesiredInstances != nil {
		desiredAppWorkload.Spec.Instances = int32(*cfProcess.Spec.DesiredInstances)
	}

<<<<<<< HEAD
	desiredAppWorkload.Spec.Env = generateEnvVars(appPorts, envVars, cfProcess.Spec.MemoryMB)
=======
	desiredAppWorkload.Spec.Env = envVars
>>>>>>> 3adb162e

	desiredAppWorkload.Spec.StartupProbe = startupProbe(cfProcess, appPorts)
	desiredAppWorkload.Spec.LivenessProbe = livenessProbe(cfProcess, appPorts)
	desiredAppWorkload.Spec.RunnerName = r.controllerConfig.RunnerName

	err := controllerutil.SetControllerReference(cfProcess, &desiredAppWorkload, r.scheme)
	if err != nil {
		return nil, err
	}

	return &desiredAppWorkload, err
}

func calculateCPURequest(memoryMiB int64) resource.Quantity {
	const (
		cpuRequestRatio         int64 = 1024
		cpuRequestMinMillicores int64 = 5
	)
	cpuMillicores := int64(100) * memoryMiB / cpuRequestRatio
	if cpuMillicores < cpuRequestMinMillicores {
		cpuMillicores = cpuRequestMinMillicores
	}
	return *resource.NewScaledQuantity(cpuMillicores, resource.Milli)
}

func generateAppWorkloadName(cfAppRev string, processGUID string) string {
	h := sha1.New()
	h.Write([]byte(cfAppRev))
	appRevHash := h.Sum(nil)
	appWorkloadName := processGUID + fmt.Sprintf("-%x", appRevHash)[:5]
	return appWorkloadName
}

func (r *CFProcessReconciler) fetchAppWorkloadsForProcess(ctx context.Context, cfProcess *korifiv1alpha1.CFProcess) ([]korifiv1alpha1.AppWorkload, error) {
	allAppWorkloads := &korifiv1alpha1.AppWorkloadList{}
	err := r.k8sClient.List(ctx, allAppWorkloads, client.InNamespace(cfProcess.Namespace))
	if err != nil {
		return []korifiv1alpha1.AppWorkload{}, err
	}

	var appWorkloadsForProcess []korifiv1alpha1.AppWorkload
	for _, currentAppWorkload := range allAppWorkloads.Items {
		if processGUID, has := currentAppWorkload.Labels[korifiv1alpha1.CFProcessGUIDLabelKey]; has && processGUID == cfProcess.Name {
			appWorkloadsForProcess = append(appWorkloadsForProcess, currentAppWorkload)
		}
	}

	return appWorkloadsForProcess, err
}

<<<<<<< HEAD
func (r *CFProcessReconciler) getPorts(ctx context.Context, processType string, cfApp *korifiv1alpha1.CFApp) ([]int32, error) {
	var cfRoutesForProcess korifiv1alpha1.CFRouteList
	err := r.k8sClient.List(ctx, &cfRoutesForProcess, client.InNamespace(cfApp.GetNamespace()), client.MatchingFields{shared.IndexRouteDestinationAppName: cfApp.Name})
	if err != nil {
		return nil, err
	}

	// In case there are multiple routes, prefer the oldest one
	sort.Slice(cfRoutesForProcess.Items, func(i, j int) bool {
		return cfRoutesForProcess.Items[i].CreationTimestamp.Before(&cfRoutesForProcess.Items[j].CreationTimestamp)
	})

	ports := []int32{}
	for _, cfRoute := range cfRoutesForProcess.Items {
		for _, destination := range cfRoute.Status.Destinations {
			if destination.AppRef.Name == cfApp.Name &&
				destination.ProcessType == processType &&
				destination.Port != nil {
				ports = append(ports, int32(*destination.Port))
			}
		}
	}

	return ports, nil
}

func generateEnvVars(ports []int32, commonEnv []corev1.EnvVar, memoryMB int64) []corev1.EnvVar {
	result := []corev1.EnvVar{
		{Name: "VCAP_APP_HOST", Value: "0.0.0.0"},
	}
	result = append(result, commonEnv...)

	if len(ports) != 0 {
		portString := strconv.Itoa(int(ports[0]))
		result = append(result,
			corev1.EnvVar{Name: "VCAP_APP_PORT", Value: portString},
			corev1.EnvVar{Name: "PORT", Value: portString},
		)
	}

	if memoryMB != 0 {
		result = append(result,
			corev1.EnvVar{Name: "MEMORY_LIMIT", Value: fmt.Sprintf("%dM", memoryMB)},
		)
	}

	// Sort env vars to guarantee idempotency
	sort.SliceStable(result, func(i, j int) bool {
		return result[i].Name < result[j].Name
	})

	return result
}

=======
>>>>>>> 3adb162e
func commandForProcess(process *korifiv1alpha1.CFProcess, app *korifiv1alpha1.CFApp) []string {
	cmd := process.Spec.Command
	if cmd == "" {
		cmd = process.Spec.DetectedCommand
	}

	if cmd == "" {
		return []string{}
	}

	if app.Spec.Lifecycle.Type == korifiv1alpha1.BuildpackLifecycle {
		return []string{"/cnb/lifecycle/launcher", cmd}
	}

	return []string{"/bin/sh", "-c", cmd}
}

func makeProbeHandler(cfProcess *korifiv1alpha1.CFProcess, port int32) corev1.ProbeHandler {
	var probeHandler corev1.ProbeHandler

	switch cfProcess.Spec.HealthCheck.Type {
	case korifiv1alpha1.HTTPHealthCheckType:
		probeHandler.HTTPGet = &corev1.HTTPGetAction{
			Path: cfProcess.Spec.HealthCheck.Data.HTTPEndpoint,
			Port: intstr.FromInt32(port),
		}
	case korifiv1alpha1.PortHealthCheckType:
		probeHandler.TCPSocket = &corev1.TCPSocketAction{
			Port: intstr.FromInt32(port),
		}
	}

	return probeHandler
}

func startupProbe(cfProcess *korifiv1alpha1.CFProcess, ports []int32) *corev1.Probe {
	if cfProcess.Spec.HealthCheck.Type == korifiv1alpha1.ProcessHealthCheckType {
		return nil
	}

	if len(ports) == 0 {
		return nil
	}

	return &corev1.Probe{
		ProbeHandler:   makeProbeHandler(cfProcess, ports[0]),
		TimeoutSeconds: int32(cfProcess.Spec.HealthCheck.Data.InvocationTimeoutSeconds),
		PeriodSeconds:  2,
		FailureThreshold: int32(cfProcess.Spec.HealthCheck.Data.TimeoutSeconds/2 +
			(cfProcess.Spec.HealthCheck.Data.TimeoutSeconds)%2),
	}
}

func livenessProbe(cfProcess *korifiv1alpha1.CFProcess, ports []int32) *corev1.Probe {
	if cfProcess.Spec.HealthCheck.Type == korifiv1alpha1.ProcessHealthCheckType {
		return nil
	}

	if len(ports) == 0 {
		return nil
	}

	return &corev1.Probe{
		ProbeHandler:     makeProbeHandler(cfProcess, ports[0]),
		TimeoutSeconds:   int32(cfProcess.Spec.HealthCheck.Data.InvocationTimeoutSeconds),
		PeriodSeconds:    30,
		FailureThreshold: 1,
	}
}

func mebibyteQuantity(miB int64) resource.Quantity {
	return *resource.NewQuantity(miB*1024*1024, resource.BinarySI)
}<|MERGE_RESOLUTION|>--- conflicted
+++ resolved
@@ -316,11 +316,7 @@
 		desiredAppWorkload.Spec.Instances = int32(*cfProcess.Spec.DesiredInstances)
 	}
 
-<<<<<<< HEAD
-	desiredAppWorkload.Spec.Env = generateEnvVars(appPorts, envVars, cfProcess.Spec.MemoryMB)
-=======
 	desiredAppWorkload.Spec.Env = envVars
->>>>>>> 3adb162e
 
 	desiredAppWorkload.Spec.StartupProbe = startupProbe(cfProcess, appPorts)
 	desiredAppWorkload.Spec.LivenessProbe = livenessProbe(cfProcess, appPorts)
@@ -371,63 +367,6 @@
 	return appWorkloadsForProcess, err
 }
 
-<<<<<<< HEAD
-func (r *CFProcessReconciler) getPorts(ctx context.Context, processType string, cfApp *korifiv1alpha1.CFApp) ([]int32, error) {
-	var cfRoutesForProcess korifiv1alpha1.CFRouteList
-	err := r.k8sClient.List(ctx, &cfRoutesForProcess, client.InNamespace(cfApp.GetNamespace()), client.MatchingFields{shared.IndexRouteDestinationAppName: cfApp.Name})
-	if err != nil {
-		return nil, err
-	}
-
-	// In case there are multiple routes, prefer the oldest one
-	sort.Slice(cfRoutesForProcess.Items, func(i, j int) bool {
-		return cfRoutesForProcess.Items[i].CreationTimestamp.Before(&cfRoutesForProcess.Items[j].CreationTimestamp)
-	})
-
-	ports := []int32{}
-	for _, cfRoute := range cfRoutesForProcess.Items {
-		for _, destination := range cfRoute.Status.Destinations {
-			if destination.AppRef.Name == cfApp.Name &&
-				destination.ProcessType == processType &&
-				destination.Port != nil {
-				ports = append(ports, int32(*destination.Port))
-			}
-		}
-	}
-
-	return ports, nil
-}
-
-func generateEnvVars(ports []int32, commonEnv []corev1.EnvVar, memoryMB int64) []corev1.EnvVar {
-	result := []corev1.EnvVar{
-		{Name: "VCAP_APP_HOST", Value: "0.0.0.0"},
-	}
-	result = append(result, commonEnv...)
-
-	if len(ports) != 0 {
-		portString := strconv.Itoa(int(ports[0]))
-		result = append(result,
-			corev1.EnvVar{Name: "VCAP_APP_PORT", Value: portString},
-			corev1.EnvVar{Name: "PORT", Value: portString},
-		)
-	}
-
-	if memoryMB != 0 {
-		result = append(result,
-			corev1.EnvVar{Name: "MEMORY_LIMIT", Value: fmt.Sprintf("%dM", memoryMB)},
-		)
-	}
-
-	// Sort env vars to guarantee idempotency
-	sort.SliceStable(result, func(i, j int) bool {
-		return result[i].Name < result[j].Name
-	})
-
-	return result
-}
-
-=======
->>>>>>> 3adb162e
 func commandForProcess(process *korifiv1alpha1.CFProcess, app *korifiv1alpha1.CFApp) []string {
 	cmd := process.Spec.Command
 	if cmd == "" {
