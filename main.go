/*
Copyright 2021.

Licensed under the Apache License, Version 2.0 (the "License");
you may not use this file except in compliance with the License.
You may obtain a copy of the License at

    http://www.apache.org/licenses/LICENSE-2.0

Unless required by applicable law or agreed to in writing, software
distributed under the License is distributed on an "AS IS" BASIS,
WITHOUT WARRANTIES OR CONDITIONS OF ANY KIND, either express or implied.
See the License for the specific language governing permissions and
limitations under the License.
*/

package main

import (
	"flag"
	"fmt"
	"os"

	k8sclient "k8s.io/client-go/kubernetes"

	"code.cloudfoundry.org/cf-k8s-controllers/controllers/workloads/imageprocessfetcher"

	networkingv1alpha1 "code.cloudfoundry.org/cf-k8s-controllers/apis/networking/v1alpha1"
	workloadsv1alpha1 "code.cloudfoundry.org/cf-k8s-controllers/apis/workloads/v1alpha1"
	cfconfig "code.cloudfoundry.org/cf-k8s-controllers/config/cf"
	networkingcontrollers "code.cloudfoundry.org/cf-k8s-controllers/controllers/networking"
	workloadscontrollers "code.cloudfoundry.org/cf-k8s-controllers/controllers/workloads"

	// Import all Kubernetes client auth plugins (e.g. Azure, GCP, OIDC, etc.)
	// to ensure that exec-entrypoint and run can make use of them.
	_ "k8s.io/client-go/plugin/pkg/client/auth"

	buildv1alpha1 "github.com/pivotal/kpack/pkg/apis/build/v1alpha1"
	contourv1 "github.com/projectcontour/contour/apis/projectcontour/v1"
	"k8s.io/apimachinery/pkg/runtime"
	utilruntime "k8s.io/apimachinery/pkg/util/runtime"
	clientgoscheme "k8s.io/client-go/kubernetes/scheme"
	ctrl "sigs.k8s.io/controller-runtime"
	"sigs.k8s.io/controller-runtime/pkg/healthz"
	"sigs.k8s.io/controller-runtime/pkg/log/zap"
	//+kubebuilder:scaffold:imports
)

var (
	scheme   = runtime.NewScheme()
	setupLog = ctrl.Log.WithName("setup")
)

func init() {
	utilruntime.Must(clientgoscheme.AddToScheme(scheme))
	utilruntime.Must(workloadsv1alpha1.AddToScheme(scheme))
	utilruntime.Must(networkingv1alpha1.AddToScheme(scheme))
	utilruntime.Must(buildv1alpha1.AddToScheme(scheme))
	utilruntime.Must(contourv1.AddToScheme(scheme))
	//+kubebuilder:scaffold:scheme
}

func main() {
	var metricsAddr string
	var enableLeaderElection bool
	var probeAddr string

	flag.StringVar(&metricsAddr, "metrics-bind-address", ":8080", "The address the metric endpoint binds to.")
	flag.StringVar(&probeAddr, "health-probe-bind-address", ":8081", "The address the probe endpoint binds to.")
	flag.BoolVar(&enableLeaderElection, "leader-elect", false,
		"Enable leader election for controller manager. "+
			"Enabling this will ensure there is only one active controller manager.")

	opts := zap.Options{
		Development: true,
	}
	opts.BindFlags(flag.CommandLine)
	flag.Parse()

	ctrl.SetLogger(zap.New(zap.UseFlagOptions(&opts)))

	mgr, err := ctrl.NewManager(ctrl.GetConfigOrDie(), ctrl.Options{
		Scheme:                 scheme,
		MetricsBindAddress:     metricsAddr,
		Port:                   9443,
		HealthProbeBindAddress: probeAddr,
		LeaderElection:         enableLeaderElection,
		LeaderElectionID:       "13c200ec.cloudfoundry.org",
	})
	if err != nil {
		setupLog.Error(err, "unable to start manager")
		os.Exit(1)
	}

	configPath, found := os.LookupEnv("CONFIG")
	if !found {
		panic("CONFIG must be set")
	}

	cfControllerConfig, err := cfconfig.LoadConfigFromPath(configPath)
	if err != nil {
		errorMessage := fmt.Sprintf("Config could not be read: %v", err)
		panic(errorMessage)
	}

<<<<<<< HEAD
	k8sClientConfig := ctrl.GetConfigOrDie()
	privilegedK8sClient, err := k8sclient.NewForConfig(k8sClientConfig)
	if err != nil {
		panic(fmt.Sprintf("could not create privileged k8s client: %v", err))
	}
=======
	// Setup with manager
>>>>>>> 2a757b31

	if err = (&workloadscontrollers.CFAppReconciler{
		Client: mgr.GetClient(),
		Scheme: mgr.GetScheme(),
		Log:    ctrl.Log.WithName("controllers").WithName("CFApp"),
	}).SetupWithManager(mgr); err != nil {
		setupLog.Error(err, "unable to create controller", "controller", "CFApp")
		os.Exit(1)
	}

	cfBuildImageProcessFetcher := &imageprocessfetcher.ImageProcessFetcher{
		Log: ctrl.Log.WithName("controllers").WithName("CFBuildImageProcessFetcher"),
	}
	if err = (&workloadscontrollers.CFBuildReconciler{
		Client:              mgr.GetClient(),
		Scheme:              mgr.GetScheme(),
		Log:                 ctrl.Log.WithName("controllers").WithName("CFBuild"),
		ControllerConfig:    cfControllerConfig,
		RegistryAuthFetcher: workloadscontrollers.NewRegistryAuthFetcher(privilegedK8sClient),
		ImageProcessFetcher: cfBuildImageProcessFetcher.Fetch,
	}).SetupWithManager(mgr); err != nil {
		setupLog.Error(err, "unable to create controller", "controller", "CFBuild")
		os.Exit(1)
	}

	if err = (&networkingcontrollers.CFDomainReconciler{
		Client: mgr.GetClient(),
		Scheme: mgr.GetScheme(),
	}).SetupWithManager(mgr); err != nil {
		setupLog.Error(err, "unable to create controller", "controller", "CFDomain")
		os.Exit(1)
	}

	if err = (&workloadscontrollers.CFPackageReconciler{
		Client: mgr.GetClient(),
		Scheme: mgr.GetScheme(),
	}).SetupWithManager(mgr); err != nil {
		setupLog.Error(err, "unable to create controller", "controller", "CFPackage")
		os.Exit(1)
	}

	if err = (&workloadscontrollers.CFProcessReconciler{
		Client: mgr.GetClient(),
		Scheme: mgr.GetScheme(),
	}).SetupWithManager(mgr); err != nil {
		setupLog.Error(err, "unable to create controller", "controller", "CFProcess")
		os.Exit(1)
	}

	if err = (&networkingcontrollers.CFRouteReconciler{
		Client: mgr.GetClient(),
		Scheme: mgr.GetScheme(),
		Log:    ctrl.Log.WithName("controllers").WithName("CFRoute"),
	}).SetupWithManager(mgr); err != nil {
		setupLog.Error(err, "unable to create controller", "controller", "CFRoute")
		os.Exit(1)
	}
<<<<<<< HEAD
	/*
=======

	// Setup webhooks with manager

	if os.Getenv("ENABLE_WEBHOOKS") != "false" {
>>>>>>> 2a757b31
		if err = (&workloadsv1alpha1.CFApp{}).SetupWebhookWithManager(mgr); err != nil {
			setupLog.Error(err, "unable to create webhook", "webhook", "CFApp")
			os.Exit(1)
		}

		if err = (&workloadsv1alpha1.CFPackage{}).SetupWebhookWithManager(mgr); err != nil {
			setupLog.Error(err, "unable to create webhook", "webhook", "CFPackage")
			os.Exit(1)
		}
		if err = (&workloadsv1alpha1.CFBuild{}).SetupWebhookWithManager(mgr); err != nil {
			setupLog.Error(err, "unable to create webhook", "webhook", "CFBuild")
			os.Exit(1)
		}
<<<<<<< HEAD
		//+kubebuilder:scaffold:builder
=======
>>>>>>> 2a757b31

		if err = (&workloadsv1alpha1.CFProcess{}).SetupWebhookWithManager(mgr); err != nil {
			setupLog.Error(err, "unable to create webhook", "webhook", "CFProcess")
			os.Exit(1)
		}
<<<<<<< HEAD
		//+kubebuilder:scaffold:builder


			if err = (&workloads.CFAppValidation{
				Client: mgr.GetClient(),
			}).SetupWebhookWithManager(mgr); err != nil {
				setupLog.Error(err, "unable to create webhook", "webhook", "CFApp")
				os.Exit(1)
			}

	*/
=======

		if err = (&workloads.CFAppValidation{
			Client: mgr.GetClient(),
		}).SetupWebhookWithManager(mgr); err != nil {
			setupLog.Error(err, "unable to create webhook", "webhook", "CFApp")
			os.Exit(1)
		}
	} else {
		setupLog.Info("Skipping webhook setup because ENABLE_WEBHOOKS set to false.")
	}
>>>>>>> 2a757b31

	//+kubebuilder:scaffold:builder

	if err := mgr.AddHealthzCheck("healthz", healthz.Ping); err != nil {
		setupLog.Error(err, "unable to set up health check")
		os.Exit(1)
	}

	if err := mgr.AddReadyzCheck("readyz", healthz.Ping); err != nil {
		setupLog.Error(err, "unable to set up ready check")
		os.Exit(1)
	}

	setupLog.Info("starting manager")
	if err := mgr.Start(ctrl.SetupSignalHandler()); err != nil {
		setupLog.Error(err, "problem running manager")
		os.Exit(1)
	}
}<|MERGE_RESOLUTION|>--- conflicted
+++ resolved
@@ -30,6 +30,7 @@
 	cfconfig "code.cloudfoundry.org/cf-k8s-controllers/config/cf"
 	networkingcontrollers "code.cloudfoundry.org/cf-k8s-controllers/controllers/networking"
 	workloadscontrollers "code.cloudfoundry.org/cf-k8s-controllers/controllers/workloads"
+	"code.cloudfoundry.org/cf-k8s-controllers/webhooks/workloads"
 
 	// Import all Kubernetes client auth plugins (e.g. Azure, GCP, OIDC, etc.)
 	// to ensure that exec-entrypoint and run can make use of them.
@@ -103,15 +104,13 @@
 		panic(errorMessage)
 	}
 
-<<<<<<< HEAD
 	k8sClientConfig := ctrl.GetConfigOrDie()
 	privilegedK8sClient, err := k8sclient.NewForConfig(k8sClientConfig)
 	if err != nil {
 		panic(fmt.Sprintf("could not create privileged k8s client: %v", err))
 	}
-=======
+
 	// Setup with manager
->>>>>>> 2a757b31
 
 	if err = (&workloadscontrollers.CFAppReconciler{
 		Client: mgr.GetClient(),
@@ -169,14 +168,10 @@
 		setupLog.Error(err, "unable to create controller", "controller", "CFRoute")
 		os.Exit(1)
 	}
-<<<<<<< HEAD
-	/*
-=======
 
 	// Setup webhooks with manager
 
 	if os.Getenv("ENABLE_WEBHOOKS") != "false" {
->>>>>>> 2a757b31
 		if err = (&workloadsv1alpha1.CFApp{}).SetupWebhookWithManager(mgr); err != nil {
 			setupLog.Error(err, "unable to create webhook", "webhook", "CFApp")
 			os.Exit(1)
@@ -190,28 +185,11 @@
 			setupLog.Error(err, "unable to create webhook", "webhook", "CFBuild")
 			os.Exit(1)
 		}
-<<<<<<< HEAD
-		//+kubebuilder:scaffold:builder
-=======
->>>>>>> 2a757b31
 
 		if err = (&workloadsv1alpha1.CFProcess{}).SetupWebhookWithManager(mgr); err != nil {
 			setupLog.Error(err, "unable to create webhook", "webhook", "CFProcess")
 			os.Exit(1)
 		}
-<<<<<<< HEAD
-		//+kubebuilder:scaffold:builder
-
-
-			if err = (&workloads.CFAppValidation{
-				Client: mgr.GetClient(),
-			}).SetupWebhookWithManager(mgr); err != nil {
-				setupLog.Error(err, "unable to create webhook", "webhook", "CFApp")
-				os.Exit(1)
-			}
-
-	*/
-=======
 
 		if err = (&workloads.CFAppValidation{
 			Client: mgr.GetClient(),
@@ -222,7 +200,6 @@
 	} else {
 		setupLog.Info("Skipping webhook setup because ENABLE_WEBHOOKS set to false.")
 	}
->>>>>>> 2a757b31
 
 	//+kubebuilder:scaffold:builder
 
