--- conflicted
+++ resolved
@@ -183,15 +183,7 @@
       --set=kpackImageBuilder.clusterStackBuildImage="paketobuildpacks/build-jammy-base" \
       --set=kpackImageBuilder.clusterStackRunImage="paketobuildpacks/run-jammy-base" \
       --set=kpackImageBuilder.builderRepository="$KPACK_BUILDER_REPOSITORY" \
-<<<<<<< HEAD
-      --set=api.expose="false" \
-      --set=contourRouter.include="false" \
-      --set=controllers.namespaceLabels.'pod-security\.kubernetes\.io/audit'="privileged" \
-      --set=controllers.namespaceLabels.'pod-security\.kubernetes\.io/enforce'="privileged" \
-      --set=controllers.namespaceLabels.'istio-injection'="true" \
-=======
       --set=networking.gatewayClass="contour" \
->>>>>>> 77baae11
       --wait
   }
   popd >/dev/null
